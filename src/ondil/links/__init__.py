--- conflicted
+++ resolved
@@ -1,10 +1,7 @@
 from .identitylinks import Identity
 from .logitlinks import Logit
 from .loglinks import Log, LogIdent, LogShiftTwo, LogShiftValue
-<<<<<<< HEAD
-=======
 from .matrixlinks import MatrixDiag, MatrixDiagTril, MatrixDiagTriu
->>>>>>> 1d88d7b1
 from .softpluslinks import (
     InverseSoftPlus,
     InverseSoftPlusShiftTwo,
