import copy
import numbers
import time
from typing import Any, Dict, List, Literal, Optional, Tuple
import warnings

import numba as nb
import numpy as np
from sklearn.base import BaseEstimator, MultiOutputMixin, RegressorMixin, _fit_context
from sklearn.utils._param_validation import Interval, StrOptions
from sklearn.utils.multiclass import type_of_target
from sklearn.utils.validation import check_is_fitted, validate_data

from ..base import CopulaMixin, Distribution, OndilEstimatorMixin
from ..design_matrix import make_intercept
from ..distributions import (
    BivariateCopulaClayton,
    BivariateCopulaGumbel,
    MultivariateNormalInverseCholesky,
)
from ..gram import init_forget_vector
from ..information_criteria import InformationCriterion
from ..methods import get_estimation_method
from ..scaler import OnlineScaler
from ..types import ParameterShapes
from ..utils import calculate_effective_training_length
from ..validation import ensure_atleast_bivariate, validate_response_support

try:
    import pandas as pd

    HAS_PANDAS = True
except ImportError:
    HAS_PANDAS = False

try:
    import polars as pl

    HAS_POLARS = True
except ImportError:
    HAS_POLARS = False


def indices_along_diagonal(D: int) -> List:
    """This functions generates a list of indices that will go along
    the diagonal first and then go along the off-diagonals for a upper/lower
    triangular matrix.

    Args:
        D (int): Dimension of the matrix.

    Returns:
        List: List of indices
    """
    K = []
    for i in range(D):
        K.append(i)
        for j in range(D, i + 1, -1):
            K.append((K[-1] + j))
    return K


@nb.jit(
    [
        "float32[:, :](float32[:], float32[:], float32[:, :], boolean)",
        "float64[:, :](float64[:], float64[:], float64[:, :], boolean)",
    ],
    parallel=False,
)
def fast_vectorized_interpolate(x, xp, fp, ascending=True):
    dim = fp.shape[1]
    out = np.zeros((x.shape[0], dim), dtype=fp.dtype)
    if not ascending:
        x_asc = x[::-1]
        xp_asc = xp[::-1]

    for i in range(dim):
        if ascending:
            out[:, i] = np.interp(
                x=x,
                xp=xp,
                fp=fp[:, i],
            )
        else:
            out[:, i] = np.interp(
                x=x_asc,
                xp=xp_asc,
                fp=fp[:, i][::-1],
            )[::-1]
    return out


def make_model_array(X, eq, fit_intercept):
    n = X.shape[0]

    if isinstance(eq, str) and (eq == "intercept"):
        if not fit_intercept:
            raise ValueError(
                "fit_intercept[param] is false, but equation says intercept."
            )
        out = make_intercept(n_observations=n)
    else:
        if isinstance(eq, str) and (eq == "all"):
            if isinstance(X, np.ndarray):
                out = X
            if HAS_PANDAS and isinstance(X, pd.DataFrame):
                out = X.to_numpy()
            if HAS_POLARS and isinstance(X, pl.DataFrame):
                out = X.to_numpy()
        elif isinstance(eq, np.ndarray) or isinstance(eq, list):
            if isinstance(X, np.ndarray):
                out = X[:, eq]
            if HAS_PANDAS and isinstance(X, pd.DataFrame):
                out = X.loc[:, eq]
            if HAS_POLARS and isinstance(X, pl.DataFrame):
                out = X.select(eq).to_numpy()
        else:
            raise ValueError("Did not understand equation. Please check.")

        if fit_intercept:
            out = np.hstack((make_intercept(n), out))

    return out


class MultivariateOnlineDistributionalRegressionPath(
    OndilEstimatorMixin, RegressorMixin, MultiOutputMixin, BaseEstimator
):
    _parameter_constraints = {
        "distribution": [callable],
        "equation": [dict, type(None)],
        "forget": [Interval(numbers.Real, 0.0, 1.0, closed="left"), dict],
        "learning_rate": [Interval(numbers.Real, 0.0, 1.0, closed="left")],
        "fit_intercept": [bool, dict],
        "regularize_intercept": [bool, dict],
        "scale_inputs": [bool, np.ndarray],
        "verbose": [Interval(numbers.Integral, 0, None, closed="left")],
        "method": [StrOptions({"ols", "lasso"}), dict],
        "ic": [StrOptions({"ll", "aic", "bic", "hqc", "max"})],
        "iteration_along_diagonal": [bool],
        "approx_fast_model_selection": [bool],
        "max_regularisation_size": [
            Interval(numbers.Integral, 1, None, closed="left"),
            type(None),
        ],
        "early_stopping": [bool],
        "early_stopping_criteria": [StrOptions({"ll", "aic", "bic", "hqc", "max"})],
        "early_stopping_abs_tol": [Interval(numbers.Real, 0.0, None, closed="left")],
        "early_stopping_rel_tol": [Interval(numbers.Real, 0.0, None, closed="left")],
        "weight_delta": [numbers.Real, dict],
        "max_iterations_inner": [Interval(numbers.Integral, 1, None, closed="left")],
        "max_iterations_outer": [Interval(numbers.Integral, 1, None, closed="left")],
        "overshoot_correction": [dict, type(None)],
        "dampen_estimation": [
            bool,
            Interval(numbers.Integral, 0, None, closed="left"),
            dict,
        ],
        "debug": [bool],
        "rel_tol_inner": [Interval(numbers.Real, 0.0, None, closed="left")],
        "abs_tol_inner": [Interval(numbers.Real, 0.0, None, closed="left")],
        "rel_tol_outer": [Interval(numbers.Real, 0.0, None, closed="left")],
        "abs_tol_outer": [Interval(numbers.Real, 0.0, None, closed="left")],
    }

    def __init__(
        self,
        distribution: Distribution = MultivariateNormalInverseCholesky(),
        equation: Dict | None = None,
        forget: float | Dict = 0.0,
        learning_rate: float = 0.0,
        fit_intercept: bool = True,
        regularize_intercept: bool = False,
        scale_inputs: bool = True,
        verbose: int = 1,
        method: Literal["ols", "lasso"] | Dict[int, Literal["ols", "lasso"]] = "ols",
        ic: Literal["ll", "aic", "bic", "hqc", "max"] = "aic",
        iteration_along_diagonal: bool = False,
        approx_fast_model_selection: bool = True,
        max_regularisation_size: int | None = None,
        early_stopping: bool = True,
        early_stopping_criteria: Literal["ll", "aic", "bic", "hqc", "max"] = "aic",
        early_stopping_abs_tol: float = 0.001,
        early_stopping_rel_tol: float = 0.001,
        weight_delta: float | Dict[int, float] = 1.0,
        max_iterations_inner: int = 10,
        max_iterations_outer: int = 20,
        overshoot_correction: Optional[Dict[int, float]] = None,
        dampen_estimation: bool | int = False,
        debug: bool = False,
        rel_tol_inner: float = 1e-3,
        abs_tol_inner: float = 1e-3,
        rel_tol_outer: float = 1e-3,
        abs_tol_outer: float = 1e-3,
    ):
        """Initialize the Online Multivariate Distributional Regression Path Estimator.

        This estimator fits a multivariate distribution to the data using an online approach.
        It regularizes the scale matrix by estimating it sequentially from an "independence" configuration to a full covariance matrix,
        using the AD-R regularization scheme. Supports various regression methods, model selection criteria, early stopping, and input scaling.

        Args:
            distribution (Distribution, optional): The multivariate distribution to fit. Defaults to MultivariateNormalInverseCholesky().
            equation (Dict | None, optional): Dictionary specifying the regression equation. Defaults to None.
            forget (float | Dict, optional): Forgetting factor for online updates, can be a float or per-dimension dict. Defaults to 0.0.
            learning_rate (float, optional): Learning rate for online updates. Defaults to 0.0.
            fit_intercept (bool, optional): Whether to fit an intercept term. Defaults to True.
            regularize_intercept (bool, optional): Whether to regularize the intercept term. Defaults to False.
            scale_inputs (bool, optional): Whether to scale input features. Defaults to True.
            verbose (int, optional): Verbosity level for logging. Defaults to 1.
            method (Literal["ols", "lasso"] | Dict[int, Literal["ols", "lasso"]], optional): Regression method(s) to use, either "ols", "lasso", or per-dimension dict. Defaults to "ols".
            ic (Literal["ll", "aic", "bic", "hqc", "max"], optional): Information criterion for model selection. Defaults to "aic".
            iteration_along_diagonal (bool, optional): If True, iterates regularization along the diagonal of the scale matrix. Defaults to False.
            approx_fast_model_selection (bool, optional): If True, uses approximate fast model selection. Defaults to True.
            max_regularisation_size (int | None, optional): Maximum size for regularization path. Defaults to None.
            early_stopping (bool, optional): Enables early stopping during regularization. Defaults to True.
            early_stopping_criteria (Literal["ll", "aic", "bic", "hqc", "max"], optional): Criterion for early stopping. Defaults to "aic".
            early_stopping_abs_tol (float, optional): Absolute tolerance for early stopping. Defaults to 0.001.
            early_stopping_rel_tol (float, optional): Relative tolerance for early stopping. Defaults to 0.001.
            weight_delta (float | Dict[int, float], optional): Step size for weight updates, can be float or per-dimension dict. Defaults to 1.0.
            max_iterations_inner (int, optional): Maximum number of inner iterations. Defaults to 10.
            max_iterations_outer (int, optional): Maximum number of outer iterations. Defaults to 10.
            overshoot_correction (Optional[Dict[int, float]], optional): Correction factors for overshooting during updates. Defaults to None.
            dampen_estimation (bool | int, optional): If True or int, dampens estimation updates. Defaults to False.
            debug (bool, optional): Enables debug mode for additional logging. Defaults to False.
            rel_tol_inner (float, optional): Relative tolerance for convergence in inner loop. Defaults to 1e-3.
            abs_tol_inner (float, optional): Absolute tolerance for convergence in inner loop. Defaults to 1e-3.
            rel_tol_outer (float, optional): Relative tolerance for convergence in outer loop. Defaults to 1e-3.
            abs_tol_outer (float, optional): Absolute tolerance for convergence in outer loop. Defaults to 1e-3.
        """

        self.distribution = distribution
        self.forget = forget
        self.fit_intercept = fit_intercept
        self.regularize_intercept = regularize_intercept
        self.dampen_estimation = dampen_estimation
        self.weight_delta = weight_delta

        self.method = method
        self.learning_rate = learning_rate
        self.equation = equation
        self.iteration_along_diagonal = iteration_along_diagonal
        self.overshoot_correction = overshoot_correction

        # Early stopping
        self.max_regularisation_size = max_regularisation_size
        self.early_stopping = early_stopping
        self.early_stopping_criteria = early_stopping_criteria
        self.early_stopping_abs_tol = early_stopping_abs_tol
        self.early_stopping_rel_tol = early_stopping_rel_tol

        # Scaler
        self.scale_inputs = scale_inputs

        # For LASSO
        self.ic = ic
        self.approx_fast_model_selection = approx_fast_model_selection

        # Iterations and other internal stuff
        self.max_iterations_outer = max_iterations_outer
        self.max_iterations_inner = max_iterations_inner
        self.rel_tol_inner = rel_tol_inner
        self.abs_tol_inner = abs_tol_inner
        self.rel_tol_outer = rel_tol_outer
        self.abs_tol_outer = abs_tol_outer

        # For pretty printing.
        self.verbose = verbose
        self.debug = debug

    def __sklearn_tags__(self):
        tags = super().__sklearn_tags__()
        tags.target_tags.two_d_labels = True
        tags.target_tags.single_output = False
        tags.target_tags.multi_output = True
        tags.input_tags.sparse = False
        tags.regressor_tags.poor_score = True
        return tags

    def _process_parameter(self, attribute: Any, default: Any, name: str) -> None:
        if isinstance(attribute, dict):
            for p in range(self.distribution.n_params):
                if p not in attribute.keys():
                    warnings.warn(
                        f"[{self.__class__.__name__}] "
                        f"No value given for parameter {name} for distribution "
                        f"parameter {p}. Setting default value {default}.",
                        RuntimeWarning,
                        stacklevel=1,
                    )
                    if isinstance(default, dict):
                        attribute[p] = default[p]
                    else:
                        attribute[p] = default
        else:
            # No warning since we expect that floats/strings/ints are either the defaults
            # Or given on purpose for all params the ame
            attribute = {p: attribute for p in range(self.distribution.n_params)}
        return attribute

    def _prepare_estimator(self):
        self._scaler = OnlineScaler(
            forget=self.learning_rate,
            to_scale=self.scale_inputs,
        )
        # For simplicity
        self._forget = self._process_parameter(
            self.forget,
            default=0.0,
            name="forget",
        )
        self._fit_intercept = self._process_parameter(
            self.fit_intercept,
            default=True,
            name="fit_intercept",
        )
        self._regularize_intercept = self._process_parameter(
            self.regularize_intercept,
            default=False,
            name="regularize_intercept",
        )
        self._dampen_estimation = self._process_parameter(
            self.dampen_estimation,
            default=False,
            name="dampen_estimation",
        )
        self._weight_delta = self._process_parameter(
            self.weight_delta,
            default=1.0,
            name="weight_delta",
        )
        self._overshoot_correction = self._process_parameter(
            self.overshoot_correction,
            default=None,
            name="overshoot_correction",
        )

    def _make_iteration_indices(self, param: int):
        if (
            self.distribution.parameter_shape
            in [
                ParameterShapes.SQUARE_MATRIX,
                ParameterShapes.LOWER_TRIANGULAR_MATRIX,
                ParameterShapes.UPPER_TRIANGULAR_MATRIX,
            ]
        ) & self.iteration_along_diagonal:
            index = np.arange(indices_along_diagonal(self.dim_[param]))
        else:
            index = np.arange(self.n_dist_elements_[param])

        return index

    def _make_matrix_or_intercept(
        self, n_observations: int, x: np.ndarray, add_intercept: bool, param: int
    ):
        """
        Make the covariate matrix or an intercept array based on the input.

        Args:
            y (np.ndarray): Response variable.
            x (np.ndarray): Covariate matrix.
            add_intercept (bool): Flag indicating whether to add an intercept.
            param (int): Parameter index.

        Returns:
            np.ndarray: Matrix or intercept array.
        """
        if x is None:
            return make_intercept(n_observations=n_observations)
        elif add_intercept[param]:
            return self._add_intercept(x=x, param=param)
        else:
            return x

    # Different UV - MV
    def _make_initial_theta(self, y: np.ndarray):
        theta = {
            a: {
                p: self.distribution.initial_values(y, p)
                for p in range(self.distribution.n_params)
            }
            for a in range(self.adr_steps_)
        }
        # Handle AD-R Regularization
        for a in range(self.adr_steps_):
            for p in range(self.distribution.n_params):
                theta = self._handle_path_regularization(theta=theta, p=p, a=a)

        return theta

    def _handle_path_regularization(self, theta, p: int, a: int):
        if self.distribution._regularization_allowed[p]:
            mask = (
                self._adr_distance[p] >= self._adr_mapping_index_to_max_distance[p][a]
            )
            regularized = self.distribution.cube_to_flat(theta[a][p], p)
            regularized[:, mask] = regularized[:, mask] = 0
            theta[a][p] = self.distribution.flat_to_cube(regularized, p)
            return theta
        else:
            # If no regularization is allowed, we just return the theta
            return theta

    def _make_initial_eta(self, theta: np.ndarray):
        eta = {
            a: {p: 0 for p in range(self.distribution.n_params)}
            for a in range(self.adr_steps_)
        }

        return eta

    # Only MV
    def _is_element_adr_regularized(self, p: int, k: int, a: int):
        if not self.distribution._regularization_allowed[p]:
            return False
        else:
            return (
                self._adr_distance[p][k]
                >= self._adr_mapping_index_to_max_distance[p][a]
            )

    # Only MV
    # This should be using the distribution
    def _prepare_adr_regularization(self) -> None:
        self._adr_distance = {}
        self._adr_mapping_index_to_max_distance = {
            p: np.arange(1, self.adr_steps_ + 1)
            for p in range(self.distribution.n_params)
            if self.distribution._regularization_allowed[p]
        }
        for p in range(self.distribution.n_params):
            if self.distribution._regularization_allowed[p]:
                self._adr_distance[p] = (
                    self.distribution.get_adr_regularization_distance(
                        dim=self.dim_, param=p
                    )
                )

    # Different UV-MV
    def _get_number_of_covariates(self, X: np.ndarray):
        J = {}
        for p in range(self.distribution.n_params):
            J[p] = {}
            for k in range(self.n_dist_elements_[p]):
                if isinstance(self._equation[p][k], str):
                    if self._equation[p][k] == "all":
                        J[p][k] = X.shape[1] + int(self._fit_intercept[p])
                    if self._equation[p][k] == "intercept":
                        J[p][k] = 1
                elif isinstance(self._equation[p][k], np.ndarray) or isinstance(
                    self._equation[p][k], list
                ):
                    J[p][k] = len(self._equation[p][k]) + int(self._fit_intercept[p])
                else:
                    raise ValueError("Something unexpected happened")
        return J

    def _prepare_estimation_method(self, y):
        dim = y.shape[1]
        method = {
            p: {k: get_estimation_method(m) for k in range(K)}
            for p, (m, K) in enumerate(
                zip(
                    self._process_parameter(
                        self.method, default="ols", name="method"
                    ).values(),
                    self.distribution.fitted_elements(dim).values(),
                )
            )
        }
        return method

    def _check_path_based_estimation_methods(self):
        self._lambda_n = {}

        for p in range(self.distribution.n_params):
            lmbdas = []
            for k in range(self.n_dist_elements_[p]):
                if self._method[p][k]._path_based_method:
                    lmbdas.append(self._method[p][k]._path_length)
            if len(set(lmbdas)) > 1:
                raise ValueError(
                    f"Distribution parameter {p} has different path lengths for different elements. "
                    "This is not supported by the current implementation. "
                    "Please use a single path length for all elements of the distribution parameter."
                )
            if len(set(lmbdas)) == 1:
                self._lambda_n[p] = lmbdas[0]
            else:
                # If no path length is given, we assume that the method is not path-based
                # and we set the path length to 1.
                self._lambda_n[p] = 1

    def _get_next_adr_start_values(self, theta, p, a):
        mask = (
            self._adr_distance[p] >= self._adr_mapping_index_to_max_distance[p][a - 1]
        )
        prev_est = self.distribution.cube_to_flat(theta[a - 1][p], p)
        regularized = self.distribution.cube_to_flat(theta[a][p], p)
        regularized[:, ~mask] = prev_est[:, ~mask]
        start_value = self.distribution.flat_to_cube(regularized, p)
        return start_value

    # Different UV-MV
    def validate_equation(self, equation):
        if equation is None:
            warnings.warn(
                f"[{self.__class__.__name__}] "
                "Equation is not specified. "
                "Per default, will estimate the first distribution parameter by all covariates found in X. "
                "All other distribution parameters will be estimated by an intercept."
            )
            equation = {
                p: (
                    {k: "all" for k in range(self.n_dist_elements_[p])}
                    if p == 0
                    else {k: "intercept" for k in range(self.n_dist_elements_[p])}
                )
                for p in range(self.distribution.n_params)
            }
        else:
            for p in range(self.distribution.n_params):
                # Check that all distribution parameters are in the equation.
                # If not, add intercept.
                if p not in equation.keys():
                    print(
                        f"{self.__class__.__name__}",
                        f"Distribution parameter {p} is not in equation.",
                        "All elements of the parameter will be estimated by an intercept.",
                    )
                    equation[p] = {
                        k: "intercept" for k in range(self.n_dist_elements_[p])
                    }

                else:
                    for k in range(self.n_dist_elements_[p]):
                        if k not in equation[p].keys():
                            message = (
                                f"Distribution parameter {p}, element {k} is not in equation.",
                                "Element of the parameter will be estimated by an intercept.",
                            )
                            self._print_message(level=1, message=message)
                            equation[p][k] = "intercept"

                    if not (
                        isinstance(equation[p][k], np.ndarray)
                        or (equation[p][k] in ["all", "intercept"])
                    ):
                        if not (
                            isinstance(equation[p], list) and (HAS_PANDAS | HAS_POLARS)
                        ):
                            raise ValueError(
                                "The equation should contain of either: \n"
                                " - a numpy array of dtype int, \n"
                                " - a list of string column names \n"
                                " - or the strings 'all' or 'intercept' \n"
                                f"you have passed {equation[p]} for the distribution parameter {p}."
                            )

        return equation

    # Different UV - MV
    @_fit_context(prefer_skip_nested_validation=True)
    def fit(
        self, X: np.ndarray, y: np.ndarray
    ) -> "MultivariateOnlineDistributionalRegressionPath":
        """Fit the estimator to the data.

        !!! Note
            The response $y$ must be a multivariate response
            variable, i.e., a 2D array where each column represents
            a different response variable and we expect at least a
            bivariate response. Hence, passing an `(n, 1)` array
            for y does not work!

        Args:
            X (np.ndarray): Covariate or feature matrix.
            y (np.ndarray): Multivariate response variable.

        Returns:
            estimator: Returns the fitted estimator.
        """

        X, y = validate_data(
            self,
            X=X,
            y=y,
            reset=True,
            dtype=[np.float64, np.float32],
            multi_output=True,
            ensure_min_samples=2,
        )
        ensure_atleast_bivariate(y=y)
        validate_response_support(self, y=y)
        _ = type_of_target(y, raise_unknown=True)

        # Prepare the estimator
        self._prepare_estimator()

        # Set fixed values
        self.dim_ = y.shape[1]
        self.n_observations_ = y.shape[0]
        self.n_training_ = calculate_effective_training_length(
            forget=self.learning_rate, n_obs=self.n_observations_
        )

        self.n_dist_elements_ = self.distribution.fitted_elements(self.dim_)
        # Validate the equation and set the method
        # Ensure that we have the same number of lambda_n for all methods per distr param.
        self._method = self._prepare_estimation_method(y=y)
        self._check_path_based_estimation_methods()
        self._equation = self.validate_equation(self.equation)
        self.n_features_ = self._get_number_of_covariates(X)

        # Without prior information, the optimal ADR regularization is
        # The largest model
        self.adr_steps_ = self.distribution.get_regularization_size(self.dim_)
        if self.max_regularisation_size is not None:
            self.adr_steps_ = np.fmin(self.adr_steps_, self.max_regularisation_size)
        else:
            self.adr_steps_ = 1

        self.optimal_adr_ = self.adr_steps_

        # Empty coefficient dictionaries
        self.coef_ = {}
        self.coef_path_ = {}

        # Handle scaling
        self._scaler.fit(X)
        X_scaled = self._scaler.transform(X=X)

        # Create the regularization mask
        # For the "lower estimation" i.e. the CD path.
        self.is_regularized_ = {
            p: {
                k: np.repeat(True, self.n_features_[p][k])
                for k in range(self.n_dist_elements_[p])
            }
            for p in range(self.distribution.n_params)
        }
        for p in range(self.distribution.n_params):
            for k in range(self.n_dist_elements_[p]):
                if not self._regularize_intercept[p]:
                    if self._fit_intercept[p]:
                        self.is_regularized_[p][k][0] = False

        # Iteration index for the elements of each distribution parameter
        self._iter_index = {
            p: self._make_iteration_indices(p)
            for p in range(self.distribution.n_params)
        }

        self._prepare_adr_regularization()
        theta = self._make_initial_theta(y)
        # Current information
        self._current_likelihood = np.array([
            np.sum(self.distribution.logpdf(y=y, theta=theta[a]))
            for a in range(self.adr_steps_)
        ])
        self._model_selection = {
            p: {a: {} for a in range(self.adr_steps_)}
            for p in range(self.distribution.n_params)
        }
        self._x_gram = {
            p: {
                k: np.empty((
                    self.adr_steps_,
                    self.n_features_[p][k],
                    self.n_features_[p][k],
                ))
                for k in range(self.n_dist_elements_[p])
            }
            for p in range(self.distribution.n_params)
        }
        self._y_gram = {
            p: {
                k: np.empty((self.adr_steps_, self.n_features_[p][k]))
                for k in range(self.n_dist_elements_[p])
            }
            for p in range(self.distribution.n_params)
        }
        self.coef_path_ = {
            p: {
                k: np.zeros((
                    self.adr_steps_,
                    self._lambda_n[p],
                    self.n_features_[p][k],
                ))
                for k in range(self.n_dist_elements_[p])
            }
            for p in range(self.distribution.n_params)
        }
        self.coef_ = {
            p: {
                k: np.zeros((self.adr_steps_, self.n_features_[p][k]))
                for k in range(self.n_dist_elements_[p])
            }
            for p in range(self.distribution.n_params)
        }

        # Some information about the different iterations
        self.iteration_count_ = np.zeros(
            (self.max_iterations_outer, self.distribution.n_params, self.adr_steps_),
            dtype=int,
        )
        self.iteration_likelihood_ = np.zeros((
            self.max_iterations_outer,
            self.max_iterations_inner,
            self.distribution.n_params,
            self.adr_steps_,
        ))
        # Call the fit
        self._outer_fit(X=X_scaled, y=y, theta=theta)
        # self._print_message(message="Finished fitting distribution parameters.")

        return self

    def _outer_fit(self, X, y, theta):
        adr_start = time.time()
        for a in range(self.adr_steps_):
            adr_it_start = time.time()
            outer_start = time.time()

            global_old_likelihood = 0
            converged = False
            decreasing = False

            for outer_iteration in range(self.max_iterations_outer):
                outer_it_start = time.time()
                # Main outer loop
                for p in range(self.distribution.n_params):
                    message = (
                        f"Outer Iteration: {outer_iteration}, "
                        f"fitting Distribution parameter {p}, AD-r step {a}"
                    )
                    self._print_message(level=2, message=message)
                    theta = self._inner_fit(
                        X=X,
                        y=y,
                        theta=theta,
                        outer_iteration=outer_iteration,
                        p=p,
                        a=a,
                    )
                # Get the global likelihood
                global_likelihood = self._current_likelihood[a]

                converged, decreasing = self._check_outer_convergence(
                    global_old_likelihood, global_likelihood
                )

                # start value for the next AD-R step
                if (
                    converged
                    | decreasing
                    | (outer_iteration == self.max_iterations_outer - 1)
                ):
                    if a < (self.adr_steps_ - 1):
                        for p in range(self.distribution.n_params):
                            if not self.distribution._regularization_allowed[p]:
                                theta[(a + 1)][p] = copy.deepcopy(theta[a][p])
                            if self.distribution._regularization_allowed[p]:
                                theta[(a + 1)][p] = self._get_next_adr_start_values(
                                    theta, p, a + 1
                                )

                # Timings
                outer_it_end = time.time()
                outer_it_time = outer_it_end - outer_it_start
                outer_it_avg = (outer_it_end - outer_start) / (outer_iteration + 1)
                outer_pred_time = outer_it_time * (
                    self.max_iterations_outer - outer_iteration - 1
                )
                message = (
                    f"Last outer iteration {outer_iteration} took {round(outer_it_time, 1)} sec. "
                    f"Average outer iteration took {round(outer_it_avg, 1)} sec. "
                    f"Expected to be finished in max {round(outer_pred_time, 1)} sec. "
                )
                self._print_message(level=2, message=message)

                # End timing for the iteration
                adr_it_end = time.time()

                if converged:
                    break
                else:
                    global_old_likelihood = global_likelihood

            # Timings
            adr_it_last = adr_it_end - adr_it_start
            adr_it_avg = (adr_it_end - adr_start) / (a + 1)
            message = (
                f"Last ADR iteration {a} took {round(adr_it_last, 1)} sec. "
                f"Average ADR iteration took {round(adr_it_avg, 1)} sec. "
            )
            self._print_message(level=1, message=message)

            # Calculate the improvement
            if self.early_stopping_criteria == "ll":
                # Check the lilelihood for early stopping
                self.improvement_abs_ = -np.diff(self._current_likelihood)
                self.improvement_abs_scaled_ = -self.improvement_abs_ / self.n_training_
                self.improvement_rel_ = (
                    self.improvement_abs_ / self._current_likelihood[-1:]
                )

            elif self.early_stopping_criteria in ["aic", "bic", "hqc", "max"]:
                self._early_stopping_n_params = np.array([
                    self.count_nonzero_coef(self.coef_, a)
                    for a in range(self.adr_steps_)
                ])
                self.early_stopping_ic_ = InformationCriterion(
                    n_observations=self.n_training_,
                    n_parameters=self._early_stopping_n_params,
                    criterion=self.early_stopping_criteria,
                ).from_ll(self._current_likelihood)

                self.improvement_abs_ = -np.diff(self.early_stopping_ic_)
                self.improvement_abs_scaled_ = self.improvement_abs_
                self.improvement_rel_ = (
                    self.improvement_abs_ / self.early_stopping_ic_[-1:]
                )
            else:
                raise ValueError(
                    "Did not recognize criteria AD-R regularization stopping criteria."
                )

            if self.early_stopping and (a > 0) and (a < self.adr_steps_ - 1):
                # In the last step, it does not make sense to "early stop"

                if (
                    self.improvement_abs_scaled_[a - 1] < self.early_stopping_abs_tol
                ) or (self.improvement_rel_[a - 1] < self.early_stopping_rel_tol):
                    message = (
                        f"Early stopping due to AD-r-regression. "
                        f"Last increase in r lead to relative improvement: {self.improvement_rel_[a - 1]}, scaled absolute improvement {self.improvement_abs_scaled_[a - 1]}",
                    )
                    self._print_message(level=1, message=message)

                    if self.improvement_rel_[a - 1] > 0:
                        self.optimal_adr_ = a
                    elif self.improvement_rel_[a - 1] < 0:
                        self.optimal_adr_ = a - 1

                    self.improvement_abs_[(a + 1) :] = 0
                    self.improvement_rel_[(a + 1) :] = 0
                    self.improvement_abs_scaled_[(a + 1) :] = 0
                    break
            else:
                # The largest theta is the optimal one
                # But might be overfit
                self.optimal_adr_ = a

        self.theta_ = theta
        self.optimal_theta_ = self.theta_[self.optimal_adr_]
        self.last_fit_adr_max_ = self.optimal_adr_

    @staticmethod
    def count_nonzero_coef(beta, adr):
        non_zero = 0
        for p, coef in beta.items():
            non_zero += int(np.sum([np.sum(c[adr, :] != 0) for k, c in coef.items()]))
        return non_zero

    def _count_coef_to_be_fitted_param(self, adr: int, param: int, k: int):
        """Count the coefficients that should be fitted for this param"""
        idx_k = self._iter_index[param].tolist().index(k)
        if self.distribution._regularization_allowed[param]:
            count = 0
            for kk in self._iter_index[param][idx_k:]:
                count += int(not self._is_element_adr_regularized(param, kk, adr))
        else:
            count = len(self._iter_index[param][idx_k:])
        return count

    def count_coef_to_be_fitted(
        self, outer_iteration: int, inner_iteration: int, adr: int, param: int, k: int
    ):
        """Count all coefficients that should be fitted."""
        if (outer_iteration > 0) or (inner_iteration > 0):
            count = 0
        else:
            count = 0
            for p in range(param, self.distribution.n_params):
                count += self._count_coef_to_be_fitted_param(
                    adr=adr, param=p, k=k if p == param else 0
                )
        return count

    @staticmethod
    def _check_convergence(old_value, new_value, rel_tol, abs_tol) -> Tuple[bool, bool]:
        # Account for floating point acc
        if np.abs(new_value - old_value) / np.abs(new_value) < rel_tol:
            converged = True
            decreasing = False
        elif np.abs(new_value - old_value) < abs_tol:
            converged = True
            decreasing = False
        elif (new_value < old_value) & (np.abs(new_value - old_value) > 1e-10):
            converged = False
            decreasing = True
        else:
            converged = False
            decreasing = False
        return converged, decreasing

    def _check_inner_convergence(self, old_value, new_value) -> Tuple[bool, bool]:
        return self._check_convergence(
            old_value=old_value,
            new_value=new_value,
            rel_tol=self.rel_tol_inner,
            abs_tol=self.abs_tol_inner,
        )

    def _check_outer_convergence(self, old_value, new_value) -> Tuple[bool, bool]:
        return self._check_convergence(
            old_value=old_value,
            new_value=new_value,
            rel_tol=self.rel_tol_outer,
            abs_tol=self.abs_tol_outer,
        )

    def get_dampened_prediction(
        self,
        prediction: np.ndarray,
        eta: np.ndarray,
        outer_iteration: int,
        inner_iteration: int,
        param: int,
        k: int,
    ):
        if (outer_iteration == 0) & (inner_iteration < self._dampen_estimation[param]):
            out = (prediction * self._dampen_estimation[param] + eta) / (
                self._dampen_estimation[param] + 1
            )
        else:
            out = prediction
        return out

    def _inner_fit(self, y, X, theta, outer_iteration, a, p):
        converged = False
        decreasing = False
        old_likelihood = self._current_likelihood[a]
        weights_forget = init_forget_vector(
            forget=self.learning_rate,
            size=self.n_observations_,
        )
        for inner_iteration in range(self.max_iterations_inner):
            # If the likelihood is at some point decreasing, we're breaking
            # Hence we need to store previous iteration values:
            if (inner_iteration == 0) and (outer_iteration == 0):
                eta = self._make_initial_eta(theta)

            elif (inner_iteration > 0) or (outer_iteration > 0):
                prev_theta = copy.copy(theta)
                prev_x_gram = copy.copy(self._x_gram[p])
                prev_y_gram = copy.copy(self._y_gram[p])
                prev_model_selection = copy.copy(self._model_selection)
                prev_beta = copy.copy(self.coef_)
                prev_beta_path = copy.copy(self.coef_path_)

            # This will check if we
            # if (inner_iteration == 0) and (outer_iteration == 0) & (a == 0):
            #     theta[a] = self.distribution.set_initial_guess(y, theta[a], p)
            #     theta = self._handle_path_regularization(theta=theta, p=p, a=a)

            # Iterate through all elements of the distribution parameter
            for k in self._iter_index[p]:
                if self.debug:
                    print("Fitting", outer_iteration, inner_iteration, p, k, a)

                if self._is_element_adr_regularized(p=p, k=k, a=a):
                    self.coef_[p][k][a] = np.zeros(self.n_features_[p][k])
                    self.coef_path_[p][k][a] = np.zeros((
                        self._lambda_n[p],
                        self.n_features_[p][k],
                    ))
                else:
                    eta = self.distribution.link_function(theta[a][p], p)
                    eta = self.distribution.cube_to_flat(eta, param=p)

                    if issubclass(self.distribution.__class__, CopulaMixin) and p == 0:
                        if (inner_iteration == 0) and (outer_iteration == 0):
                            tau = self._make_initial_eta(theta)
                            tau[a][p] = self.distribution.set_initial_guess(
                                theta[a][p], p
                            )
                            eta = self._make_initial_eta(theta)
                            theta[a][p] = self.distribution.param_link_inverse(
                                tau[a][p], p
                            )

                        else:
                            eta = self._make_initial_eta(theta)
                            tau = self._make_initial_eta(theta)

                        tau[a][p] = self.distribution.param_link_function(
                            theta[a][p], p
                        )
                        eta[a][p] = 2 * np.arctanh(tau[a][p])

                        dl1dp1 = self.distribution.element_dl1_dp1(
                            y, theta=theta[a], param=p, k=k
                        )

                        dl2dp2 = self.distribution.element_dl2_dp2(
                            y, theta=theta[a], param=p, k=k
                        )

                        dl1_link = 1.0 / (1.0 + np.cosh(eta[a][p])).squeeze()

                        sinh_half = np.sinh(eta[a][p] / 2.0)
                        sinh_x = np.sinh(eta[a][p])
                        sinh_x_safe = np.where(np.abs(sinh_x) < 1e-10, 1e-10, sinh_x)

                        dl2_link = (
                            -4.0 * sinh_half**4 * (1.0 / sinh_x_safe) ** 3
                        ).squeeze()

                        dp = self.distribution.pdf(y=y, theta=theta[a])
                        dl1_link = self.distribution.cube_to_flat(dl1_link, param=p)
                        dl1_link = dl1_link
                        dl2_link = self.distribution.cube_to_flat(dl2_link, param=p)
                        dl2_link = dl2_link
                        u = dl1dp1 * dl1_link
                        u = (
                            u
                            * self.distribution.param_link_function_derivative(
                                tau[a][p], param=p
                            ).squeeze()
                        )
                        wt = (
                            self.distribution.param_link_function_derivative(
                                tau[a][p], param=p
                            ).squeeze()
                            ** 2
                            * (
                                dl1_link**2 * (dl2dp2 / dp - dl1dp1**2)
                                + dl2_link * dl1dp1
                            )
                            + self.distribution.param_link_function_second_derivative(
                                tau[a][p], param=p
                            ).squeeze()
                            * dl1dp1
                            * dl1_link
                        )

                        sel = (~np.isnan(wt)) & (wt > 0)

                        if not np.any(sel):
                            wt = (
                                (1 + theta[a][p] ** 2) / (1 - theta[a][p] ** 2) ** 2
                            ).squeeze()
                            wt = (
                                dl1_link
                                * self.distribution.param_link_function_derivative(
                                    tau[a][p], param=p
                                ).squeeze()
                            ) ** 2 * wt
                        else:
                            wt[~sel] = np.mean(wt[sel])

                        # Compute quantiles for clipping
                        ratio = u / wt
                        qq = np.quantile(ratio, [0.025, 0.975])

                        # Clip the ratio to the quantiles
                        clipped = np.clip(ratio, qq[0], qq[1])
                        wv = eta[a][p].squeeze() + clipped

                    else:
                        if (
                            (inner_iteration == 0)
                            and (outer_iteration == 0)
                            and not issubclass(self.distribution.__class__, CopulaMixin)
                        ):
                            theta[a] = self.distribution.set_initial_guess(theta[a], p)

                        eta = self.distribution.link_function(theta[a][p], p)
                        eta = self.distribution.cube_to_flat(eta, param=p)

                        dl1dp1 = self.distribution.element_dl1_dp1(
                            y, theta=theta[a], param=p, k=k
                        )

                        dl2dp2 = self.distribution.element_dl2_dp2(
                            y, theta=theta[a], param=p, k=k
                        )

                        dl1_link = self.distribution.link_function_derivative(
                            theta[a][p], p
                        )
                        dl2_link = self.distribution.link_function_second_derivative(
                            theta[a][p], p
                        )
                        dl1_link = self.distribution.cube_to_flat(dl1_link, param=p)
                        dl1_link = dl1_link[:, k]
                        dl2_link = self.distribution.cube_to_flat(dl2_link, param=p)
                        dl2_link = dl2_link[:, k]

                        dl1_deta1 = dl1dp1 * (1 / dl1_link)
                        dl2_deta2 = (
                            dl2dp2 * dl1_link - dl1dp1 * dl2_link
                        ) / dl1_link**3

                        wt = np.fmax(-dl2_deta2, 1e-10)
                        wv = eta[:, k] + dl1_deta1 / wt

                    # Create the more arrays
                    x = make_model_array(
                        X=X,
                        eq=self._equation[p][k],
                        fit_intercept=self._fit_intercept[p],
                    )
                    if self.debug:
                        print(
                            "Rank of X",
                            outer_iteration,
                            inner_iteration,
                            p,
                            k,
                            a,
                            np.linalg.matrix_rank(x),
                        )

                    self._x_gram[p][k][a] = self._method[p][k].init_x_gram(
                        X=x,
                        weights=wt ** self._weight_delta[p],
                        forget=self._forget[p],
                    )
                    self._y_gram[p][k][a] = (
                        self._method[p][k]
                        .init_y_gram(
                            X=x,
                            y=wv,
                            weights=wt ** self._weight_delta[p],
                            forget=self._forget[p],
                        )
                        .squeeze()
                    )

                    if self._method[p][k]._path_based_method:
                        self.coef_path_[p][k][a] = self._method[p][k].fit_beta_path(
                            x_gram=self._x_gram[p][k][a],
                            y_gram=self._y_gram[p][k][a][:, None],
                            is_regularized=self.is_regularized_[p][k],
                        )

                        eta_elem = x @ self.coef_path_[p][k][a].T

                        if issubclass(self.distribution.__class__, CopulaMixin):
                            eta_elem = self.distribution.flat_to_cube(eta_elem, param=p)

                            tau_elem = (1 - 1e-5) * self.distribution.link_inverse(
                                eta_elem, param=p
                            )

                            eta_elem = self.distribution.link_function(
                                self.distribution.flat_to_cube(tau_elem, param=p),
                                param=p,
                            )

                            theta_elem = self.distribution.param_link_inverse(
                                self.distribution.flat_to_cube(tau_elem, param=p),
                                param=p,
                            )

                        else:
                            eta_elem = self.distribution.flat_to_cube(eta_elem, param=p)

                            theta_elem = self.distribution.element_link_inverse(
                                eta_elem, param=p, k=k, d=self.dim_
                            )

                        opt_ic = self._fit_model_selection(
                            y=y,
                            theta_fit=theta_elem,
                            theta=theta,
                            outer_iteration=outer_iteration,
                            inner_iteration=inner_iteration,
                            a=a,
                            k=k,
                            param=p,
                        )

                        # select optimal beta and theta
                        self.coef_[p][k][a] = self.coef_path_[p][k][a][opt_ic, :]
                        theta[a] = self.distribution.set_theta_element(
                            theta[a], theta_elem[:, opt_ic], param=p, k=k
                        )

                    else:
                        self.coef_path_[p][k][a] = None
                        self.coef_[p][k][a] = self._method[p][k].fit_beta(
                            x_gram=self._x_gram[p][k][a],
                            y_gram=self._y_gram[p][k][a][:, None],
                            is_regularized=self.is_regularized_[p][k],
                        )

                    if issubclass(self.distribution.__class__, CopulaMixin) and p == 0:
                        eta[a][p] = self.get_dampened_prediction(
                            prediction=np.squeeze(x @ self.coef_[p][k][a]),
                            eta=eta[a][p],
                            inner_iteration=inner_iteration,
                            outer_iteration=outer_iteration,
                            param=p,
                            k=k,
                        ).reshape(-1, 1)

                        if isinstance(
                            self.distribution,
                            (BivariateCopulaClayton, BivariateCopulaGumbel),
                        ):
                            eta[a][p] = np.sign(eta[a][p]) * np.minimum(
                                np.abs(eta[a][p]), 200
                            )
                            tau[a][p] = self.distribution.flat_to_cube(
                                np.tanh(eta[a][p] / 2), param=p
                            ) * (1 - 1e-5)
                            tau[a][p] = np.sign(eta[a][p] * (1 - 1e-5)) * np.minimum(
                                np.abs(tau[a][p] * (1 - 1e-5)), 200
                            )

                            eta[a][p] = self.distribution.flat_to_cube(
                                2 * np.arctanh(tau[a][p]), param=p
                            )
                            theta[a][p] = np.sign(
                                self.distribution.param_link_inverse(
                                    self.distribution.flat_to_cube(
                                        (tau[a][p]) * (1 - 1e-5), param=p
                                    ),
                                    param=p,
                                )
                                * (1 - 1e-5)
                            ) * np.minimum(
                                np.abs(
                                    self.distribution.param_link_inverse(
                                        self.distribution.flat_to_cube(
                                            (tau[a][p]) * (1 - 1e-5), param=p
                                        ),
                                        param=p,
                                    )
                                    * (1 - 1e-5)
                                ),
                                200,
                            )

                        else:
                            tau[a][p] = np.clip(
                                np.tanh(
                                    self.distribution.flat_to_cube(eta[a][p], param=p)
                                    / 2
                                ),
                                -1 + 1e-5,
                                1 - 1e-5,
                            )
                            eta[a][p] = 2 * np.arctanh(
                                self.distribution.flat_to_cube(tau[a][p], param=p)
                            )
                            theta[a][p] = self.distribution.param_link_inverse(
                                self.distribution.flat_to_cube(tau[a][p], param=p),
                                param=p,
                            ) * (1 - 1e-5)

                    else:
                        eta[:, k] = self.get_dampened_prediction(
                            prediction=np.squeeze(x @ self.coef_[p][k][a]),
                            eta=eta[:, k],
                            inner_iteration=inner_iteration,
                            outer_iteration=outer_iteration,
                            param=p,
                            k=k,
                        )

                        theta[a][p] = self.distribution.link_inverse(
                            self.distribution.flat_to_cube(eta, param=p), param=p
                        )
                    if (self._overshoot_correction[p] is not None) and (
                        inner_iteration + outer_iteration < 1
                    ):
                        theta[a] = self.distribution.set_theta_element(
                            theta[a],
                            theta[a][p][:, k] + self.overshoot_correction[p][k],
                            param=p,
                            k=k,
                        )
                self._current_likelihood[a] = (
                    self.distribution.logpdf(y, theta=theta[a]) * weights_forget
                ).sum()

            ## Check the most important convergence measures here now
            if inner_iteration == (self.max_iterations_inner - 1):
                0
                warnings.warn(
                    "Reached max inner iterations. Algorithm may or may not be converged."
                )
            self.iteration_count_[outer_iteration, p, a] = inner_iteration
            self.iteration_likelihood_[outer_iteration, inner_iteration, p, a] = (
                self._current_likelihood[a]
            )
            message = (
                f"Outer iteration: {outer_iteration}, inner iteration {inner_iteration}, parameter {p}, AD-R {a}:"
                f"current likelihood: {self._current_likelihood[a]},"
                f"previous iteration likelihood {self.iteration_likelihood_[outer_iteration, inner_iteration - 1, p, a] if inner_iteration > 0 else self._current_likelihood[a]}"
            )
            self._print_message(level=2, message=message)

            if (inner_iteration > 0) & (
                (inner_iteration > self._dampen_estimation[p]) | (outer_iteration > 0)
            ):
                converged, decreasing = self._check_inner_convergence(
                    old_value=old_likelihood, new_value=self._current_likelihood[a]
                )

                if converged:
                    break
                else:
                    # For the next iteration
                    old_likelihood = self._current_likelihood[a]

            # If the LL is decreasing, we're resetting to the previous iteration
            if ((outer_iteration > 0) | (inner_iteration > 1)) & decreasing:
                warnings.warn("Likelihood is decreasing. Breaking.")
                # Reset to values from the previous iteration
                theta = prev_theta
                self._model_selection = prev_model_selection
                self._x_gram[p] = prev_x_gram
                self._y_gram[p] = prev_y_gram
                self.coef_ = prev_beta
                self.coef_path_ = prev_beta_path
                self._current_likelihood[a] = old_likelihood
                break

        return theta

    def _fit_model_selection(
        self,
        y,
        theta_fit,
        theta,
        outer_iteration,
        inner_iteration,
        a: int,
        k: int,
        param: int,
    ):
        weights_forget = init_forget_vector(
            self.learning_rate,
            self.n_observations_,
        )
        # Model selection
        if self.ic == "max":
            opt_ic = self._lambda_n[param] - 1
        else:
            theta_ll = copy.deepcopy(theta[a])
            theta_elem_delta = np.diff(theta_fit, axis=1)
            theta_ms = self.distribution.set_theta_element(
                theta_ll, theta_fit[:, 0], param=param, k=k
            )
            approx_ll = np.sum(self.distribution.logpdf(y, theta_ll) * weights_forget)
            approx_ll = np.repeat(approx_ll, 100)
            for l_idx in range(1, self._lambda_n[param]):
                theta_ms = self.distribution.set_theta_element(
                    theta_ll, theta_fit[:, l_idx], param=param, k=k
                )
                if self.approx_fast_model_selection:
                    approx_ll[l_idx] = approx_ll[l_idx - 1] + np.sum(
                        self.distribution.element_dl1_dp1(y, theta_ms, param=param, k=k)
                        * theta_elem_delta[:, l_idx - 1]
                        * weights_forget
                    )
                else:
                    approx_ll[l_idx] = np.sum(
                        self.distribution.logpdf(
                            y,
                            theta=theta_ms,
                        )
                        * weights_forget
                    )

            # Count number of nonzero coefficients
            # Subtract current beta if already fitted
            # If in the first iteration, add intercept
            # for all to-be-fitted parameters
            # that are not AD-R regularized
            nonzero = self.count_nonzero_coef(self.coef_, adr=a)
            nonzero = nonzero + int(np.sum(self.coef_[param][k][a, :] != 0))
            nonzero = nonzero + self.count_coef_to_be_fitted(
                outer_iteration, inner_iteration, adr=a, param=param, k=k
            )

            ic = InformationCriterion(
                n_observations=self.n_observations_,
                n_parameters=nonzero,
                criterion=self.ic,
            ).from_ll(log_likelihood=approx_ll)
            self._model_selection[param][a][k] = {
                "ll": approx_ll,
                "non_zero": nonzero,
                "ic": ic,
            }

            opt_ic = np.argmin(ic)

        return opt_ic

    def _update_model_selection(
        self,
        y,
        theta_fit: np.ndarray,
        theta: Dict,
        outer_iteration: int,
        inner_iteration: int,
        a: int,
        k: int,
        param: int,
    ) -> int:
        """
        Update the model selection.

        Returns the optimal IC's index.
        """
        weights_forget = init_forget_vector(
            self.learning_rate,
            self.n_observations_step_,
        )

        if self.ic == "max":
            opt_ic = self._lambda_n[param] - 1
        else:
            # Model selection
            theta_ll = copy.deepcopy(theta[a])

            theta_elem_delta = np.diff(theta_fit, axis=1)
            theta_ms = self.distribution.set_theta_element(
                theta_ll, theta_fit[:, 0], param=param, k=k
            )
            approx_ll = np.sum(self.distribution.logpdf(y, theta_ll) * weights_forget)
            approx_ll = np.repeat(approx_ll, 100)
            for l_idx in range(1, self._lambda_n[param]):
                theta_ms = self.distribution.set_theta_element(
                    theta_ll, theta_fit[:, l_idx], param=param, k=k
                )
                if self.approx_fast_model_selection:
                    approx_ll[l_idx] = approx_ll[l_idx - 1] + np.sum(
                        (
                            self.distribution.element_dl1_dp1(
                                y, theta_ms, param=param, k=k
                            )
                            * theta_elem_delta[:, l_idx - 1]
                        )
                        * weights_forget
                    )
                else:
                    approx_ll[l_idx] = np.sum(
                        self.distribution.logpdf(
                            y,
                            theta=theta_ms,
                        )
                        * weights_forget
                    )
            approx_ll = approx_ll + (
                self._model_selection_old[param][a][k]["ll"]
                * (1 - self.learning_rate) ** self.n_observations_step_
            )
            # Count number of nonzero coefficients
            # Subtract current beta if already fitted
            # If in the first iteration, add intercept
            # for all to-be-fitted parameters
            # that are not AD-R regularized
            nonzero = self.count_nonzero_coef(self.coef_, adr=a)
            nonzero = nonzero + int(np.sum(self.coef_[param][k][a, :] != 0))
            nonzero = nonzero + self.count_coef_to_be_fitted(
                outer_iteration, inner_iteration, adr=a, param=param, k=k
            )
            ic = InformationCriterion(
                n_observations=self.n_observations_,
                n_parameters=nonzero,
                criterion=self.ic,
            ).from_ll(log_likelihood=approx_ll)
            opt_ic = np.argmin(ic)
            self._model_selection[param][a][k] = {
                "ll": approx_ll,
                "non_zero": nonzero,
                "ic": ic,
            }

        return opt_ic

    # Different UV - MV
    def predict(
        self,
        X: Optional[np.ndarray] = None,
    ) -> Dict[int, np.ndarray]:
        """
        Predict the location parameter.

        Parameters
        ----------
        X : np.ndarray, optional
            The input data. If None, will use a default value of ones.

        """

        check_is_fitted(self)
        X = validate_data(self, X=X, reset=False, dtype=[np.float64, np.float32])

        if X is None:
            X_scaled = np.ones((1, 1))
            N = 1
            self._print_message("X is None. Prediction will have length 1.")
        else:
            X_scaled = self._scaler.transform(X=X)
            N = X.shape[0]

        array = np.zeros((N, self.n_dist_elements_[0]))
        for k in range(self.n_dist_elements_[0]):
            array[:, k] = (
                make_model_array(
                    X=X_scaled,
                    eq=self._equation[0][k],
                    fit_intercept=self._fit_intercept[0],
                )
                @ self.coef_[0][k][self.optimal_adr_, :]
            ).squeeze()

        out = self.distribution.flat_to_cube(array, 0)
        # out = self.distribution.link_inverse(out, 0)
        out = np.tanh(out / 2) * (1 - 1e-8)
        if issubclass(self.distribution.__class__, CopulaMixin):
            out = self.distribution.param_link_inverse(out * (1 - 1e-8), param=0) * (
                1 - 1e-8
            )
        return out

    # Different UV - MV
    def predict_distribution_parameters(
        self,
        X: Optional[np.ndarray] = None,
    ) -> Dict[int, np.ndarray]:
        """Predict the distribution parameters.

        Args:
            X (Optional[np.ndarray], optional): Covariate or feature matrix. Defaults to None.

        Returns:
            Dict[int, np.ndarray]: Return the predicted distribution parameters as a dictionary.
        """

        check_is_fitted(self)
        X = validate_data(
            self,
            X=X,
            reset=False,
            dtype=[np.float64, np.float32],
        )

        if X is None:
            X_scaled = np.ones((1, 1))
            N = 1
            self._print_message("X is None. Prediction will have length 1.")
        else:
            X_scaled = self._scaler.transform(X=X)
            N = X.shape[0]
        out = {}

        for p in range(self.distribution.n_params):
            array = np.zeros((N, self.n_dist_elements_[p]))
            for k in range(self.n_dist_elements_[p]):
                array[:, k] = (
                    make_model_array(
                        X=X_scaled,
                        eq=self._equation[p][k],
                        fit_intercept=self._fit_intercept[p],
                    )
                    @ self.coef_[p][k][self.optimal_adr_, :]
                ).squeeze()
            out[p] = self.distribution.flat_to_cube(array, p)
            if not issubclass(self.distribution.__class__, CopulaMixin) or (
                issubclass(self.distribution.__class__, CopulaMixin) and p == 1
            ):
                out[p] = self.distribution.link_inverse(out[p], p)
            if issubclass(self.distribution.__class__, CopulaMixin) and p == 0:
                out[p] = np.tanh(out[p] / 2) * (1 - 1e-8)
                out[p] = self.distribution.param_link_inverse(
                    out[p] * (1 - 1e-8), param=0
                ) * (1 - 1e-8)

        return out

    def predict_all_adr(
        self,
        X: Optional[np.ndarray] = None,
    ) -> Dict[int, np.ndarray]:
        """Predict all regualarized fits in one go.

        Args:
            X (Optional[np.ndarray], optional): Covariate or feature matrix. Defaults to None.

        Returns:
            Dict[int, np.ndarray]: Return the predicted distribution parameters for all AD-R steps as a dictionary. The structure is
            {adr_step: {param: np.ndarray}} where `adr_step` is the AD-R step index and `param` is the distribution parameter index.
        """

        check_is_fitted(self)
        X = validate_data(self, X=X, reset=False, dtype=[np.float64, np.float32])

        if X is None:
            X_scaled = np.ones((1, 1))
            N = 1
            self._print_message("X is None. Prediction will have length 1.")
        else:
            X_scaled = self._scaler.transform(X=X)
            N = X.shape[0]
        out = {}
        for a in range(self.adr_steps_):
            out[a] = {}
            if a <= self.optimal_adr_:
                for p in range(self.distribution.n_params):
                    array = np.zeros((N, self.n_dist_elements_[p]))
                    for k in range(self.n_dist_elements_[p]):
                        array[:, k] = (
                            make_model_array(
                                X=X_scaled,
                                eq=self._equation[p][k],
                                fit_intercept=self._fit_intercept[p],
                            )
                            @ self.coef_[p][k][a, :]
                        ).squeeze()
                    out[a][p] = self.distribution.flat_to_cube(array, p)
                   
                    if not issubclass(self.distribution.__class__, CopulaMixin) or (issubclass(self.distribution.__class__, CopulaMixin) and p == 1):
                                            out[a][p] = self.distribution.link_inverse(out[a][p], p)
                    if issubclass(self.distribution.__class__, CopulaMixin) and p == 0:
                        out[a][p] = np.tanh(out[a][p] / 2)*(1-1e-8)
                        out[a][p] = self.distribution.param_link_inverse(out[a][p]*(1-1e-8), param=0)*(1 - 1e-8) 
            else:
                out[a] = copy.deepcopy(out[self.optimal_adr_])
            for p in range(self.distribution.n_params):
                array = np.zeros((N, self.n_dist_elements_[p]))
                for k in range(self.n_dist_elements_[p]):
                    array[:, k] = (
                        make_model_array(
                            X=X_scaled,
                            eq=self._equation[p][k],
                            fit_intercept=self._fit_intercept[p],
                        )
                        @ self.coef_[p][k][a, :]
                    ).squeeze()

                    out[a][p] = self.distribution.flat_to_cube(array, p)
<<<<<<< HEAD
                    if not issubclass(self.distribution.__class__, CopulaMixin) or (issubclass(self.distribution.__class__, CopulaMixin) and p == 1):
                        out[a][p] = self.distribution.link_inverse(out[a][p], p)
                    if issubclass(self.distribution.__class__, CopulaMixin) and p == 0:
                        out[a][p] = np.tanh(out[a][p] / 2)*(1-1e-8)
                        out[a][p] = self.distribution.param_link_inverse(out[a][p]*(1-1e-8), param=0)*(1 - 1e-8)
=======
                    out[a][p] = self.distribution.link_inverse(out[a][p], p)
>>>>>>> fd4255b4

        return out

    def partial_fit(self, X: np.ndarray, y: np.ndarray):
        """
        Align ondil with the scikit-learn API for partial fitting.

        The first partial fit will call `fit`, and subsequent calls will call `update`.
        Allows furthermore to use the sklearn testing framework.

        Overwrites the base class method to avoid sample_weights. This estimator does not support sample weights.

        Parameters
        ----------
        X : np.ndarray
            The input data.
        y : np.ndarray
            The target values.
        Returns
        -------
        self : Estimator
            The fitted estimator.

        """
        if self.is_fitted:
            self.update(X=X, y=y)
        else:
            self.fit(X=X, y=y)
        return self

    # Different UV - MV
    @_fit_context(prefer_skip_nested_validation=True)
    def update(
        self, X: np.ndarray, y: np.ndarray
    ) -> "MultivariateOnlineDistributionalRegressionPath":
        """
        Updates the estimator with new observations.

        This method validates the input data, updates internal counters for the number of observations,
        recalculates the effective training length based on the learning rate, and updates the model's
        likelihood. It also scales the input features, stores previous states for model selection and
        likelihood, and performs an outer update step with the scaled data.

        Parameters
        ----------
        X : np.ndarray
            Input feature matrix of shape (n_samples, n_features).
        y : np.ndarray
            Target values of shape (n_samples, n_outputs).
        Returns
        -------
        self : object
            Returns the updated estimator instance.
        """

        X, y = validate_data(
            self,
            X=X,
            y=y,
            reset=False,
            dtype=[np.float64, np.float32],
            multi_output=True,
        )
        ensure_atleast_bivariate(y=y)
        validate_response_support(self, y=y)

        self.n_observations_ += y.shape[0]
        self.n_observations_step_ = y.shape[0]
        self.n_training_ = calculate_effective_training_length(
            forget=self.learning_rate, n_obs=self.n_observations_
        )
        theta = self.predict_all_adr(X)
        self._scaler.update(X=X)
        X_scaled = self._scaler.transform(X=X)

        self._x_gram_old = copy.deepcopy(self._x_gram)
        self._y_gram_old = copy.deepcopy(self._y_gram)
        self._model_selection_old = copy.deepcopy(self._model_selection)
        self._old_likelihood = self._current_likelihood + 0
        self._old_likelihood_discounted = (
            1 - self.learning_rate
        ) ** self.n_observations_step_ * self._old_likelihood
        self._current_likelihood = self._old_likelihood_discounted + np.array([
            np.sum(
                self.distribution.logpdf(y=y, theta=theta[a])
                * init_forget_vector(self.learning_rate, y.shape[0])
            )
            for a in range(self.adr_steps_)
        ])
        self._outer_update(X=X_scaled, y=y, theta=theta)

        return self

    # Different UV - MV
    def _inner_update(self, X, y, theta, outer_iteration, a, p):
        converged = False
        decreasing = False
        old_likelihood = self._current_likelihood[a]
        weights_forget = init_forget_vector(
            self.learning_rate, self.n_observations_step_
        )

        for inner_iteration in range(self.max_iterations_inner):
            # If the likelihood is at some point decreasing, we're breaking
            # Hence we need to store previous iteration values:

            if (inner_iteration == 0) and (outer_iteration == 0):
                eta = self._make_initial_eta(theta)

            elif (inner_iteration > 0) | (outer_iteration > 0):
                prev_theta = copy.copy(theta)
                prev_x_gram = copy.copy(self._x_gram[p])
                prev_y_gram = copy.copy(self._y_gram[p])
                prev_model_selection = copy.copy(self._model_selection)
                prev_beta = copy.copy(self.coef_)
                prev_beta_path = copy.copy(self.coef_path_)

            for k in self._iter_index[p]:
                # Handle AD-R Regularization
                if self._is_element_adr_regularized(p=p, k=k, a=a):
                    self.coef_[p][k][a] = np.zeros(self.n_features_[p][k])
                    self.coef_path_[p][k][a] = np.zeros((
                        self._lambda_n[p],
                        self.n_features_[p][k],
                    ))

                else:
<<<<<<< HEAD
                    eta = self.distribution.link_function(theta[a][p], p)
                    eta = self.distribution.cube_to_flat(eta, param=p)

                    if (issubclass(self.distribution.__class__, CopulaMixin) and p == 0):
                      
                        eta = self._make_initial_eta(theta)
                        tau = self._make_initial_eta(theta)
=======
                    if issubclass(self.distribution.__class__, CopulaMixin) and p == 0:
                        if (inner_iteration == 0) and (outer_iteration == 0):
                            tau = self._make_initial_eta(theta)
                            tau[a][p] = self.distribution.set_initial_guess(
                                theta[a][p], p
                            )
                            eta = self._make_initial_eta(theta)
                            theta[a][p] = self.distribution.param_link_inverse(
                                tau[a][p], p
                            )

                        else:
                            eta = self._make_initial_eta(theta)
                            tau = self._make_initial_eta(theta)
>>>>>>> fd4255b4

                        tau[a][p] = self.distribution.param_link_function(
                            theta[a][p], p
                        )
                        eta[a][p] = 2 * np.arctanh(
                            np.clip(tau[a][p], -1 + 1e-8, 1 - 1e-8)
                        )
                        dl1dp1 = self.distribution.element_dl1_dp1(
                            y, theta=theta[a], param=p, k=k
                        )

                        dl2dp2 = self.distribution.element_dl2_dp2(
                            y, theta=theta[a], param=p, k=k
                        )

<<<<<<< HEAD
                        dl1_link = 1.0 / (1.0 + np.cosh(eta[a][p])).squeeze()
                        sinh_half = np.sinh(eta[a][p] / 2.0)
=======
                        dl1_link = (
                            1.0
                            / (1.0 + np.cosh(np.clip(eta[a][p], -200, 200))).squeeze()
                        )
                        sinh_half = np.sinh(np.clip(eta[a][p] / 2.0, -200, 200))
>>>>>>> fd4255b4
                        sinh_x = np.sinh(eta[a][p])
                        sinh_x_safe = np.where(np.abs(sinh_x) < 1e-10, 1e-10, sinh_x)
                        dl2_link = (
                            -4.0 * sinh_half**4 * (1.0 / sinh_x_safe) ** 3
                        ).squeeze()
                        dp = self.distribution.pdf(y=y, theta=theta[a])
                        dl1_link = self.distribution.cube_to_flat(dl1_link, param=p)
                        dl2_link = self.distribution.cube_to_flat(dl2_link, param=p)
                        u = dl1dp1 * dl1_link
                        u = (
                            u
                            * self.distribution.param_link_function_derivative(
                                tau[a][p], param=p
                            ).squeeze()
                        )
                        wt = (
                            self.distribution.param_link_function_derivative(
                                tau[a][p], param=p
                            ).squeeze()
                            ** 2
                            * (
                                dl1_link**2 * (dl2dp2 / dp - dl1dp1**2)
                                + dl2_link * dl1dp1
                            )
                            + self.distribution.param_link_function_second_derivative(
                                tau[a][p], param=p
                            ).squeeze()
                            * dl1dp1
                            * dl1_link
                        )

                        sel = (~np.isnan(wt)) & (wt > 0)

                        if np.isscalar(wt) or wt.size == 1:
                            # Handle scalar case
                            if not sel or wt <= 0 or np.isnan(wt):
                                wt = (
                                    (1 + theta[a][p] ** 2) / (1 - theta[a][p] ** 2) ** 2
                                ).squeeze()
                                wt = (
                                    dl1_link
                                    * self.distribution.param_link_function_derivative(
                                        tau[a][p], param=p
                                    ).squeeze()
                                ) ** 2 * wt
                        else:
                            # Handle array case
                            if not np.any(sel):
                                wt = (
                                    (1 + theta[a][p] ** 2) / (1 - theta[a][p] ** 2) ** 2
                                ).squeeze()
                                wt = (
                                    dl1_link
                                    * self.distribution.param_link_function_derivative(
                                        tau[a][p], param=p
                                    ).squeeze()
                                ) ** 2 * wt
                            else:
                                wt[~sel] = np.mean(wt[sel])

                        # Compute quantiles for clipping
                        ratio = u / wt
                        qq = np.quantile(ratio, [0.025, 0.975])

                        # Clip the ratio to the quantiles
                        clipped = np.clip(ratio, qq[0], qq[1])
                        wv = eta[a][p].squeeze() + clipped

                    else:
                        if (
                            (inner_iteration == 0)
                            and (outer_iteration == 0)
                            and not issubclass(self.distribution.__class__, CopulaMixin)
                        ):
                            theta[a] = self.distribution.set_initial_guess(theta[a], p)

                        eta = self.distribution.link_function(theta[a][p], p)
                        eta = self.distribution.cube_to_flat(eta, param=p)

                        dl1dp1 = self.distribution.element_dl1_dp1(
                            y, theta=theta[a], param=p, k=k
                        )

                        dl2dp2 = self.distribution.element_dl2_dp2(
                            y, theta=theta[a], param=p, k=k
                        )

                        dl1_link = self.distribution.link_function_derivative(
                            theta[a][p], p
                        )
                        dl2_link = self.distribution.link_function_second_derivative(
                            theta[a][p], p
                        )
                        dl1_link = self.distribution.cube_to_flat(dl1_link, param=p)
                        dl1_link = dl1_link[:, k]
                        dl2_link = self.distribution.cube_to_flat(dl2_link, param=p)
                        dl2_link = dl2_link[:, k]

                        dl1_deta1 = dl1dp1 * (1 / dl1_link)
                        dl2_deta2 = (
                            dl2dp2 * dl1_link - dl1dp1 * dl2_link
                        ) / dl1_link**3

                        wt = np.fmax(-dl2_deta2, 1e-10)
                        wv = eta[:, k] + dl1_deta1 / wt

                    # Make model arrays
                    x = make_model_array(
                        X=X,
                        eq=self._equation[p][k],
                        fit_intercept=self._fit_intercept[p],
                    )
                    self._x_gram[p][k][a] = self._method[p][k].update_x_gram(
                        gram=self._x_gram_old[p][k][a],
                        X=x,
                        weights=wt ** self._weight_delta[p],
                        forget=self._forget[p],
                    )
                    self._y_gram[p][k][a] = (
                        self._method[p][k]
                        .update_y_gram(
                            gram=np.expand_dims(self._y_gram_old[p][k][a], -1),
                            X=x,
                            y=wv,
                            weights=wt ** self._weight_delta[p],
                            forget=self._forget[p],
                        )
                        .squeeze()
                    )
                    if self._method[p][k]._path_based_method:
                        self.coef_path_[p][k][a] = self._method[p][k].update_beta_path(
                            x_gram=self._x_gram[p][k][a],
                            y_gram=self._y_gram[p][k][a][:, None],
                            beta_path=self.coef_path_[p][k][a],
                            is_regularized=self.is_regularized_[p][k],
                        )
                        eta_elem = x @ self.coef_path_[p][k][a].T

                        if issubclass(self.distribution.__class__, CopulaMixin):
                            eta_elem = self.distribution.flat_to_cube(eta_elem, param=p)

                            tau_elem = (1 - 1e-5) * self.distribution.link_inverse(
                                eta_elem, param=p
                            )

                            eta_elem = self.distribution.link_function(
                                self.distribution.flat_to_cube(tau_elem, param=p),
                                param=p,
                            )

                            theta_elem = self.distribution.param_link_inverse(
                                self.distribution.flat_to_cube(tau_elem, param=p),
                                param=p,
                            )

                        else:
                            eta_elem = self.distribution.flat_to_cube(eta_elem, param=p)

                            theta_elem = self.distribution.element_link_inverse(
                                eta_elem, param=p, k=k, d=self.dim_
                            )

                        opt_ic = self._update_model_selection(
                            y=y,
                            theta=theta,
                            theta_fit=theta_elem,
                            outer_iteration=outer_iteration,
                            inner_iteration=inner_iteration,
                            param=p,
                            k=k,
                            a=a,
                        )
                        # Select the optimal beta
                        self.coef_[p][k][a] = self.coef_path_[p][k][a][opt_ic, :]
                        theta[a] = self.distribution.set_theta_element(
                            theta[a], theta_elem[:, opt_ic], param=p, k=k
                        )
                    else:
                        self.coef_path_[p][k][a] = None
                        self.coef_[p][k][a] = self._method[p][k].update_beta(
                            x_gram=self._x_gram[p][k][a],
                            y_gram=self._y_gram[p][k][a][:, None],
                            beta=self.coef_[p][k][a],
                            is_regularized=self.is_regularized_[p][k],
                        )
                        self.coef_[p][k][a] = (
                            self._x_gram[p][k][a] @ self._y_gram[p][k][a]
                        )

                    if issubclass(self.distribution.__class__, CopulaMixin) and p == 0:
                        eta[a][p] = self.get_dampened_prediction(
                            prediction=np.squeeze(x @ self.coef_[p][k][a]),
                            eta=eta[a][p],
                            inner_iteration=inner_iteration,
                            outer_iteration=outer_iteration,
                            param=p,
                            k=k,
                        ).reshape(-1, 1)

                        if isinstance(
                            self.distribution,
                            (BivariateCopulaClayton, BivariateCopulaGumbel),
                        ):
                            eta[a][p] = np.sign(eta[a][p]) * np.minimum(
                                np.abs(eta[a][p]), 200
                            )
                            tau[a][p] = self.distribution.flat_to_cube(
                                np.tanh(eta[a][p] / 2), param=p
                            ) * (1 - 1e-5)
                            tau[a][p] = np.sign(eta[a][p] * (1 - 1e-5)) * np.minimum(
                                np.abs(tau[a][p] * (1 - 1e-5)), 200
                            )

                            eta[a][p] = self.distribution.flat_to_cube(
                                2 * np.arctanh(tau[a][p]), param=p
                            )
                            theta[a][p] = np.sign(
                                self.distribution.param_link_inverse(
                                    self.distribution.flat_to_cube(
                                        (tau[a][p]) * (1 - 1e-5), param=p
                                    ),
                                    param=p,
                                )
                                * (1 - 1e-5)
                            ) * np.minimum(
                                np.abs(
                                    self.distribution.param_link_inverse(
                                        self.distribution.flat_to_cube(
                                            (tau[a][p]) * (1 - 1e-5), param=p
                                        ),
                                        param=p,
                                    )
                                    * (1 - 1e-5)
                                ),
                                200,
                            )

                        else:
                            tau[a][p] = np.clip(
                                np.tanh(
                                    self.distribution.flat_to_cube(eta[a][p], param=p)
                                    / 2
                                ),
                                -1 + 1e-5,
                                1 - 1e-5,
                            )
                            eta[a][p] = 2 * np.arctanh(
                                self.distribution.flat_to_cube(tau[a][p], param=p)
                            )
                            theta[a][p] = self.distribution.param_link_inverse(
                                self.distribution.flat_to_cube(tau[a][p], param=p),
                                param=p,
                            ) * (1 - 1e-5)

                    else:
                        eta[:, k] = self.get_dampened_prediction(
                            prediction=np.squeeze(x @ self.coef_[p][k][a]),
                            eta=eta[:, k],
                            inner_iteration=inner_iteration,
                            outer_iteration=outer_iteration,
                            param=p,
                            k=k,
                        )

                        theta[a][p] = self.distribution.link_inverse(
                            self.distribution.flat_to_cube(eta, param=p), param=p
                        )
                self._current_likelihood[a] = (
                    np.sum(self.distribution.logpdf(y, theta=theta[a]) * weights_forget)
                    + self._old_likelihood_discounted[a]
                )

            self.iteration_count_[outer_iteration, p] = inner_iteration
            self.iteration_likelihood_[outer_iteration, inner_iteration, p, a] = (
                self._current_likelihood[a]
            )

            # Are we in the last iteration
            if inner_iteration == (self.max_iterations_inner - 1):
                0
                # warnings.warn(
                #    "Reached max inner iterations. Algorithm may or may not be converged."
                # )

            # Are we converged
            if inner_iteration > 0:
                converged, decreasing = self._check_inner_convergence(
                    old_value=old_likelihood, new_value=self._current_likelihood[a]
                )

                if converged:
                    break
                else:
                    # For the next iteration
                    old_likelihood = self._current_likelihood[a]

            # Are we diverging?
            if ((outer_iteration > 0) | (inner_iteration > 1)) & decreasing:
                warnings.warn("Likelihood is decreasing. Breaking.")
                # Reset to values from the previous iteration
                theta = prev_theta
                self._model_selection = prev_model_selection
                self._x_gram[p] = prev_x_gram
                self._y_gram[p] = prev_y_gram
                self.coef_ = prev_beta
                self.coef_path_ = prev_beta_path
                self._current_likelihood[a] = old_likelihood
                break

        return theta

    # Different UV - MV
    def _outer_update(self, X, y, theta):
        adr_start = time.time()
        for a in range(min(self.adr_steps_, self.last_fit_adr_max_ + 1)):
            adr_it_start = time.time()
            outer_start = time.time()

            global_old_likelihood = 0
            converged = False

            for outer_iteration in range(self.max_iterations_outer):
                outer_it_start = time.time()
                # Main Loop
                for p in range(self.distribution.n_params):
                    message = (
                        f"Outer Iteration: {outer_iteration}, "
                        f"fitting Distribution parameter {p}, AD-r step {a}"
                    )
                    self._print_message(level=2, message=message)
                    theta = self._inner_update(
                        X=X, y=y, theta=theta, outer_iteration=outer_iteration, p=p, a=a
                    )

                # Get global LL
                global_likelihood = self._current_likelihood[a]
                converged, _ = self._check_outer_convergence(
                    global_old_likelihood, global_likelihood
                )

                # start value for the next AD-R step
                if converged | (outer_iteration == self.max_iterations_outer - 1):
                    if a < (self.adr_steps_ - 1):
                        for p in range(self.distribution.n_params):
                            if not self.distribution._regularization_allowed[p]:
                                theta[(a + 1)][p] = copy.deepcopy(theta[a][p])
                            if self.distribution._regularization_allowed[p]:
                                theta[(a + 1)][p] = self._get_next_adr_start_values(
                                    theta, p, a + 1
                                )

                # Timings
                outer_it_end = time.time()
                outer_it_time = outer_it_end - outer_it_start
                outer_it_avg = (outer_it_end - outer_start) / (outer_iteration + 1)
                outer_pred_time = outer_it_time * (
                    self.max_iterations_outer - outer_iteration - 1
                )
                message = (
                    f"Last outer iteration {outer_iteration} took {round(outer_it_time, 1)} sec. "
                    f"Average outer iteration took {round(outer_it_avg, 1)} sec. "
                    f"Expected to be finished in max {round(outer_pred_time, 1)} sec. "
                )
                self._print_message(level=2, message=message)

                # End timing for the iteration
                adr_it_end = time.time()

                if converged:
                    break
                else:
                    global_old_likelihood = global_likelihood

            # Next AD-R iteration
            adr_it_last = adr_it_end - adr_it_start
            adr_it_avg = (adr_it_end - adr_start) / (a + 1)

            message = (
                f"Last ADR iteration {a} took {round(adr_it_last, 1)} sec. "
                f"Average ADR iteration took {round(adr_it_avg, 1)} sec. ",
            )
            self._print_message(level=1, message=message)

            # Calculate the improvement
            if self.early_stopping_criteria == "ll":
                # Check the likelihood for early stopping
                self.improvement_abs_ = -np.diff(self._current_likelihood)
                self.improvement_abs_scaled_ = -self.improvement_abs_ / self.n_training_
                self.improvement_rel_ = (
                    self.improvement_abs_ / self._current_likelihood[-1:]
                )

            elif self.early_stopping_criteria in ["aic", "bic", "hqc", "max"]:
                self._early_stopping_n_params = np.array([
                    self.count_nonzero_coef(self.coef_, a)
                    for a in range(self.adr_steps_)
                ])
                self.early_stopping_ic_ = InformationCriterion(
                    n_observations=self.n_training_,
                    n_parameters=self._early_stopping_n_params,
                    criterion=self.early_stopping_criteria,
                ).from_ll(self._current_likelihood)

                self.improvement_abs_ = -np.diff(self.early_stopping_ic_)
                self.improvement_abs_scaled_ = self.improvement_abs_
                self.improvement_rel_ = (
                    self.improvement_abs_ / self.early_stopping_ic_[-1:]
                )
            else:
                raise ValueError(
                    "Did not recognize criteria AD-R regularization stopping criteria."
                )

            if (
                self.early_stopping
                and (a > 0)
                and (
                    a < min(self.adr_steps_ - 1, self.last_fit_adr_max_)
                )  # In the last step, it does not make sense to "early stop"
            ):
                if (
                    self.improvement_abs_scaled_[a - 1] < self.early_stopping_abs_tol
                ) or (self.improvement_rel_[a - 1] < self.early_stopping_rel_tol):
                    message = (
                        f"Early stopping due to AD-r-regression. "
                        f"Last increase in r lead to relative improvement: {self.improvement_rel_[a - 1]}, scaled absolute improvement {self.improvement_abs_scaled_[a - 1]}",
                    )

                    self._print_message(level=1, message=message)
                    if self.improvement_rel_[a - 1] > 0:
                        self.optimal_adr_ = a
                    elif self.improvement_rel_[a - 1] < 0:
                        self.optimal_adr_ = a - 1

                    self.improvement_abs_[(a + 1) :] = 0
                    self.improvement_rel_[(a + 1) :] = 0
                    self.improvement_abs_scaled_[(a + 1) :] = 0
                    break
            else:
                # The largest theta is the optimal one
                # But might be overfit
                self.optimal_adr_ = a

        self.theta_ = theta
        self.optimal_theta_ = self.theta_[self.optimal_adr_]
        self.last_fit_adr_max_ = self.optimal_adr_<|MERGE_RESOLUTION|>--- conflicted
+++ resolved
@@ -1650,15 +1650,11 @@
                     ).squeeze()
 
                     out[a][p] = self.distribution.flat_to_cube(array, p)
-<<<<<<< HEAD
                     if not issubclass(self.distribution.__class__, CopulaMixin) or (issubclass(self.distribution.__class__, CopulaMixin) and p == 1):
                         out[a][p] = self.distribution.link_inverse(out[a][p], p)
                     if issubclass(self.distribution.__class__, CopulaMixin) and p == 0:
                         out[a][p] = np.tanh(out[a][p] / 2)*(1-1e-8)
                         out[a][p] = self.distribution.param_link_inverse(out[a][p]*(1-1e-8), param=0)*(1 - 1e-8)
-=======
-                    out[a][p] = self.distribution.link_inverse(out[a][p], p)
->>>>>>> fd4255b4
 
         return out
 
@@ -1786,7 +1782,6 @@
                     ))
 
                 else:
-<<<<<<< HEAD
                     eta = self.distribution.link_function(theta[a][p], p)
                     eta = self.distribution.cube_to_flat(eta, param=p)
 
@@ -1794,22 +1789,6 @@
                       
                         eta = self._make_initial_eta(theta)
                         tau = self._make_initial_eta(theta)
-=======
-                    if issubclass(self.distribution.__class__, CopulaMixin) and p == 0:
-                        if (inner_iteration == 0) and (outer_iteration == 0):
-                            tau = self._make_initial_eta(theta)
-                            tau[a][p] = self.distribution.set_initial_guess(
-                                theta[a][p], p
-                            )
-                            eta = self._make_initial_eta(theta)
-                            theta[a][p] = self.distribution.param_link_inverse(
-                                tau[a][p], p
-                            )
-
-                        else:
-                            eta = self._make_initial_eta(theta)
-                            tau = self._make_initial_eta(theta)
->>>>>>> fd4255b4
 
                         tau[a][p] = self.distribution.param_link_function(
                             theta[a][p], p
@@ -1825,16 +1804,8 @@
                             y, theta=theta[a], param=p, k=k
                         )
 
-<<<<<<< HEAD
                         dl1_link = 1.0 / (1.0 + np.cosh(eta[a][p])).squeeze()
                         sinh_half = np.sinh(eta[a][p] / 2.0)
-=======
-                        dl1_link = (
-                            1.0
-                            / (1.0 + np.cosh(np.clip(eta[a][p], -200, 200))).squeeze()
-                        )
-                        sinh_half = np.sinh(np.clip(eta[a][p] / 2.0, -200, 200))
->>>>>>> fd4255b4
                         sinh_x = np.sinh(eta[a][p])
                         sinh_x_safe = np.where(np.abs(sinh_x) < 1e-10, 1e-10, sinh_x)
                         dl2_link = (
