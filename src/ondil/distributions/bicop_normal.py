--- conflicted
+++ resolved
@@ -253,11 +253,6 @@
         np.ndarray: First derivative, shape (M,)
     """
 
-<<<<<<< HEAD
-    M = y.shape[0]
-    deriv = np.empty((M, 1))
-=======
->>>>>>> f961195f
     UMIN = 1e-12
     UMAX = 1 - 1e-12
     y_clipped = np.clip(y, UMIN, UMAX)
