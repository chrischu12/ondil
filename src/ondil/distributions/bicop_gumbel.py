# Author: Your Name
# MIT Licence
from typing import Dict

import numpy as np
import scipy.stats as st
from scipy.optimize import brentq

from ..base import BivariateCopulaMixin, CopulaMixin, Distribution, LinkFunction
from ..links import KendallsTauToParameterGumbel, Log
from ..types import ParameterShapes


class BivariateCopulaGumbel(CopulaMixin, Distribution, BivariateCopulaMixin):

    corresponding_gamlss: str = None
    parameter_names = {0: "theta"}
    parameter_support = {0: (1, np.inf)}
    distribution_support = (0, 1)
    n_params = len(parameter_names)
    parameter_shape = {0: ParameterShapes.SCALAR}

    def __init__(
        self,
        link: LinkFunction = Log(),
        param_link: LinkFunction = KendallsTauToParameterGumbel(),
        family_code: int = 401,
    ):
        super().__init__(
            links={0: link},
            param_links={0: param_link},
        )
        self.family_code = family_code  # gamCopula family code (401, 402, 403, 404)
        self.is_multivariate = True
        self._regularization_allowed = {0: False}

    @property
    def rotation(self):
        """Return the effective rotation based on family code in degrees."""
        return {
            401: 0,
            402: 90,
            403: 180,
            404: 270,
        }[self.family_code]

    @staticmethod
    def fitted_elements(dim: int):
        return {0: 1}

    def theta_to_params(self, theta):
        return theta[0]

    def set_initial_guess(self, theta, param):
        return theta

    def dl1_dp1(self, y: np.ndarray, theta: Dict, param: int = 0):
        """Return the first derivatives wrt to the parameter.

        Args:
            y (np.ndarray): Y values of shape n x d
            theta (Dict): Dict with {0 : fitted theta}
            param (int, optional): Which parameter derivatives to return. Defaults to 0.

        Returns:
            derivative: The 1st derivatives.
        """
        theta_param = self.theta_to_params(theta)
        return _derivative_1st(y, theta_param, self.family_code)

    def dl2_dp2(self, y: np.ndarray, theta: Dict, param: int = 0, clip=False):
        """Return the second derivatives wrt to the parameter.

        Args:
            y (np.ndarray): Y values of shape n x d
            theta (Dict): Dict with {0 : fitted theta}
            param (int, optional): Which parameter derivatives to return. Defaults to 0.

        Returns:
            derivative: The 2nd derivatives.
        """
        theta_param = self.theta_to_params(theta)
        return _derivative_2nd(y, theta_param, self.family_code)

    def element_score(self, y: np.ndarray, theta: Dict, param: int = 0, k: int = 0):
        return self.element_dl1_dp1(y=y, theta=theta, param=param, k=k)

    def element_hessian(self, y: np.ndarray, theta: Dict, param: int = 0, k: int = 0):
        return self.element_dl2_dp2(y=y, theta=theta, param=param, k=k)

    def element_dl1_dp1(
        self, y: np.ndarray, theta: Dict, param: int = 0, k: int = 0, clip=False
    ):
        theta_param = self.theta_to_params(theta)
        
        deriv = _derivative_1st(
                    y, theta_param,  self.family_code,
                )
        return deriv

    def element_dl2_dp2(
        self, y: np.ndarray, theta: Dict, param: int = 0, k: int = 0, clip=False
    ):
        theta_param = self.theta_to_params(theta)
        deriv = _derivative_2nd(y, theta_param)
        return deriv

    def dl2_dpp(self, y: np.ndarray, theta: Dict, param: int = 0):
        raise NotImplementedError("Not implemented.")

    def initial_values(self, y, param=0):
        M = y.shape[0]
        # Compute the empirical Kendall's tau and convert to Gumbel parameter
        tau = st.kendalltau(y[:, 0], y[:, 1]).correlation
        return np.full((M, 1), tau)

    def cdf(self, y, theta):
        raise NotImplementedError("Not implemented")

    def ppf(self, q, theta):
        raise NotImplementedError("Not implemented")

    def rvs(self, size, theta):
        """
        Generate random samples from the bivariate Gumbel copula.

        Args:
            size (int): Number of samples to generate.
            theta (dict or np.ndarray): Gumbel parameter(s).

        Returns:
            np.ndarray: Samples of shape (size, 2) in (0, 1).
        """
        # Use rejection sampling or other methods for Gumbel copula
        # This is a simplified implementation
        raise NotImplementedError("Gumbel copula sampling not implemented")

    def pdf(self, y, theta):
        return np.exp(self.logpdf(y, theta))

    def logcdf(self, y, theta):
        raise NotImplementedError("Not implemented")

    def logpdf(self, y, theta):
        theta_param = self.theta_to_params(theta)
        return _log_likelihood(y, theta_param, self.family_code)

    def logpmf(self, y, theta):
        raise NotImplementedError("Not implemented")

    def pmf(self, y, theta):
        raise NotImplementedError("Not implemented")

    def calculate_conditional_initial_values(
        self, y: np.ndarray, theta: Dict[int, np.ndarray]
    ) -> Dict[int, np.ndarray]:
        raise NotImplementedError("Not implemented")

    def hfunc(
        self, u: np.ndarray, v: np.ndarray, theta: np.ndarray, un: int, family_code: int
    ) -> np.ndarray:
        """
        Conditional distribution function h(u|v) for the bivariate Gumbel copula.
        Implementation based on vinecopulib package.

        Args:
            u (np.ndarray): Array of shape (n,) with values in (0, 1).
            v (np.ndarray): Array of shape (n,) with values in (0, 1).
            theta (np.ndarray or float): Gumbel parameter(s), shape (n,) or scalar.
            un (int): Determines which conditional to compute (0 for h(u|v), 1 for h(v|u)).

        Returns:
            np.ndarray: Array of shape (n,) with conditional probabilities.
        """

        UMIN = 1e-12
        UMAX = 1 - 1e-12

<<<<<<< HEAD
        theta = np.asarray(theta).copy()      # <- prevents in-place mutation of caller's array
=======
        theta = np.asarray(
            theta
        ).copy()  # <- prevents in-place mutation of caller's array

>>>>>>> 079ee716
        u = np.clip(u, UMIN, UMAX).reshape(-1, 1)
        v = np.clip(v, UMIN, UMAX).reshape(-1, 1)

        # Get rotations for all samples
        rotation = get_effective_rotation(theta, family_code)
<<<<<<< HEAD
=======

>>>>>>> 079ee716
        # Apply rotation transformations vectorized
        u_rot, v_rot = u.copy(), v.copy()

        # 180° rotation (survival)
        mask_1 = rotation == 1
        u_rot[mask_1] = 1 - u[mask_1]
        v_rot[mask_1] = 1 - v[mask_1]

<<<<<<< HEAD
        if un == 1:
              # 90° rotation
            mask_2 = rotation == 2
            u_rot[mask_2] = 1 - u[mask_2]
            theta[mask_2] = -theta[mask_2]

            # 270° rotation
            mask_3 = (rotation == 3)
            v_rot[mask_3] = 1 - v[mask_3]
            theta[mask_3] = -theta[mask_3]
        else: 
            # 90° rotation
            mask_2 = rotation == 2
            v_rot[mask_2] = 1 - v[mask_2]
            theta[mask_2] = -theta[mask_2]

            # 270° rotation
            mask_3 = (rotation == 3)
            u_rot[mask_3] = 1 - u[mask_3]
            theta[mask_3] = -theta[mask_3]
=======
        # 90° rotation
        mask_2 = rotation == 2
        v_rot[mask_2] = 1 - v[mask_2]
        theta[mask_2] = -theta[mask_2]

        # 270° rotation
        mask_3 = rotation == 3
        v_rot[mask_3] = 1 - v[mask_3]
        theta[mask_3] = -theta[mask_3]
>>>>>>> 079ee716

        log_u = np.log(u_rot)
        log_v = np.log(v_rot)

        t1 = (-log_u) ** theta
        t2 = (-log_v) ** theta
        sum_t = t1 + t2

        copula_val = np.exp(-(sum_t ** (1.0 / theta)))
        h = -(copula_val * (sum_t ** (1.0 / theta - 1.0)) * t2) / (v_rot * log_v)

        if un == 1:
            h[mask_1] = 1 - h[mask_1]  # 180° rotation
            h[mask_2] = 1 - h[mask_2]  # 270° rotation
        else: 
            h[mask_1] = 1 - h[mask_1]  # 180° rotation
            h[mask_3] = 1 - h[mask_3]  # 270° rotation

        return h.squeeze()

    def hinv(
<<<<<<< HEAD
        self, u: np.ndarray, v: np.ndarray, theta: np.ndarray, un: int, family_code: int
=======
        self, u: np.ndarray, v: np.ndarray, theta: np.ndarray, un: int
>>>>>>> 079ee716
    ) -> np.ndarray:
        """
        Inverse conditional distribution function h^(-1)(u|v) for the bivariate Gumbel copula.
        Implementation based on vinecopulib package.

        Args:
            u (np.ndarray): Array of shape (n,) with values in (0, 1).
            v (np.ndarray): Array of shape (n,) with values in (0, 1).
            theta (np.ndarray or float): Gumbel parameter(s), shape (n,) or scalar.
            un (int): Determines which conditional to compute.

        Returns:
            np.ndarray: Array of shape (n,) with inverse conditional probabilities.
        """
        UMIN = 1e-12
        UMAX = 1 - 1e-12

        # Apply clipping using masks
        u_mask_low = u < UMIN
        u_mask_high = u > UMAX
        v_mask_low = v < UMIN
        v_mask_high = v > UMAX
        
        u = np.where(u_mask_low, UMIN, u)
        u = np.where(u_mask_high, UMAX, u)
        v = np.where(v_mask_low, UMIN, v)
        v = np.where(v_mask_high, UMAX, v)
        u = u.reshape(-1, 1)
        v = v.reshape(-1, 1)

        rotation = get_effective_rotation(theta, family_code)
        # Apply rotation transformations vectorized
        u_rot, v_rot = u.copy(), v.copy()
        hinv = np.zeros_like(u)
        # 180° rotation (survival)
        mask_1 = (rotation == 1)
        u_rot[mask_1] = 1 - u[mask_1]
        v_rot[mask_1] = 1 - v[mask_1]

        if un == 1:
            # 90° rotation
            mask_2 = (rotation == 2)
            u_rot[mask_2] = 1 - u[mask_2]
            theta[mask_2] = -theta[mask_2]

            # 270° rotation
            mask_3 = (rotation == 3)
            v_rot[mask_3] = 1 - v[mask_3]
            theta[mask_3] = -theta[mask_3]
        else: 
        # 90° rotation
            mask_2 = rotation == 2
            v_rot[mask_2] = 1 - v[mask_2]
            theta[mask_2] = -theta[mask_2]

<<<<<<< HEAD
            # 270° rotation
            mask_3 = (rotation == 3)
            u_rot[mask_3] = 1 - u[mask_3]
            theta[mask_3] = -theta[mask_3]

        hinv = qcondgum(u_rot,v_rot,theta).reshape(-1, 1)

        h_mask_low = hinv < 0
        h_mask_high = hinv > 1
        hinv = np.where(h_mask_low, 0, hinv)
        hinv = np.where(h_mask_high, 1, hinv)

        if un == 1:
            hinv[mask_1] = 1 - hinv[mask_1]  # 180° rotation
            hinv[mask_2] = 1 - hinv[mask_2]  # 270° rotation
        else: 
            hinv[mask_1] = 1 - hinv[mask_1]  # 180° rotation
            hinv[mask_3] = 1 - hinv[mask_3]  # 270° rotation

        return hinv.squeeze()

    def get_regularization_size(self, dim: int) -> int:
        return dim
    
def qcondgum(q: np.ndarray, u: np.ndarray, de: np.ndarray) -> np.ndarray:
    """
    Quantile function for conditional Gumbel copula.
    Translated from C implementation.
    
    Args:
        q (np.ndarray): Quantile values in (0, 1)
        u (np.ndarray): Conditioning variable in (0, 1)
        de (np.ndarray): Gumbel parameter (theta)
    
    Returns:
        np.ndarray: Conditional quantiles
    """
    UMIN = 1e-12
    UMAX = 1 - 1e-12
    
    q = np.asarray(q).reshape(-1, 1)
    u = np.asarray(u).reshape(-1, 1)
    de = np.asarray(de).reshape(-1, 1)
    
    p = 1 - q
    z1 = -np.log(np.maximum(u, UMIN))
    de1 = de - 1.0
    
    # Protect log(1-p) and log(z1)
    con = np.log(np.maximum(1.0 - p, UMIN)) - z1 + (1.0 - de) * np.log(np.maximum(z1, UMIN))
    
    # Initial guess
    a = np.power(2.0 * np.power(np.maximum(z1, UMIN), de), 1.0 / np.maximum(de, UMIN))
    mxdif = np.ones_like(a)
    iter_count = np.zeros_like(a, dtype=int)
    dif = 0.1 * np.ones_like(a)
    
    max_iter = 20
    tol = 1e-6
    
    while np.any((mxdif > tol) & (iter_count < max_iter)):

        mask = (mxdif > tol) & (iter_count < max_iter)
        
        # Protect log(a)
        g = a + de1 * np.log(np.maximum(a, UMIN)) + con
        gp = 1.0 + de1 / np.maximum(a, UMIN)
        
        # Check for NaN values
        nan_mask = mask & (np.isnan(g) | np.isnan(gp) | np.isnan(g / gp))
        valid_mask = mask & ~nan_mask
        
        # Handle NaN case (for de > 50)
        dif[nan_mask] /= -2.0
        
        # Normal Newton-Raphson step
        dif[valid_mask] = g[valid_mask] / gp[valid_mask]
        
        a -= dif
        iter_count += mask.astype(int)
        
        # Ensure a > z1
        inner_it = 0
        while np.any((a <= z1) & mask) and inner_it < 20:
            adjust_mask = (a <= z1) & mask
            dif[adjust_mask] /= 2.0
            a[adjust_mask] += dif[adjust_mask]
            inner_it += 1
        
        mxdif = np.abs(dif)
    
    # Final calculation with numerical protection
    z2 = np.power(
        np.maximum(
            np.power(np.maximum(a, UMIN), de) - np.power(np.maximum(z1, UMIN), de),
            UMIN
        ),
        1.0 / np.maximum(de, UMIN)
    )
    out = np.exp(-z2)

    return out.squeeze()
=======
        hinv = np.empty(M)

        for m in range(M):
            theta_m = theta[0][m] if hasattr(theta[0], "__len__") else theta[0]

            def h_minus_u(x):
                # Calculate h-function and subtract target u
                return (
                    self.hfunc(
                        np.array([u[m]]), np.array([v[m]]), np.array([[theta_m]]), 0
                    )[0]
                    - u[m]
                )

            try:
                # Solve h(x|v) = u for x
                hinv[m] = brentq(h_minus_u, 1e-12, 1 - 1e-12)
            except:
                hinv[m] = u[m]  # Fallback

        # Clip output for numerical stability
        hinv = np.clip(hinv, UMIN, UMAX)
        return hinv

    def get_regularization_size(self, dim: int) -> int:
        return dim

>>>>>>> 079ee716

##########################################################
### Functions for the derivatives and log-likelihood ####
##########################################################
def get_effective_rotation(theta_values: np.ndarray, family_code: int) -> np.ndarray:
    """
    Vectorized version of get_effective_rotation().
    Accepts an array of theta_values and returns corresponding rotations.

    Args:
        theta_values (np.ndarray): Copula parameter values (any shape)
        family_code (int): Family code (401–404)

    Returns:
        np.ndarray: Effective rotations (same shape as theta_values)
    """

    theta_values = np.asarray(theta_values)

    rot = np.empty_like(theta_values, dtype=int)

    if family_code == 401:
        rot[:] = np.where(theta_values > 0, 0, 2)
    elif family_code == 402:
        rot[:] = np.where(theta_values > 0, 0, 3)
    elif family_code == 403:
        rot[:] = np.where(theta_values > 0, 1, 2)
    elif family_code == 404:
        rot[:] = np.where(theta_values > 0, 1, 3)
    else:
        raise ValueError(
            f"Unsupported family code: {family_code}. Supported codes: 401, 402, 403, 404."
        )

    return rot


def _log_likelihood(y, theta, family_code=401):
    """
    Log-likelihood for the Gumbel copula.
    """

    theta = np.asarray(theta).copy()  # <- prevents in-place mutation of caller's array
    UMIN = 1e-12
    UMAX = 1 - 1e-12

    y = np.clip(y, UMIN, UMAX)
    u = y[:, 0].reshape(-1, 1)
    v = y[:, 1].reshape(-1, 1)

    rotation = get_effective_rotation(theta, family_code)

    u_rot, v_rot = u.copy(), v.copy()

    # 180° rotation (survival)
    mask_1 = rotation == 1
    u_rot[mask_1] = 1 - u[mask_1]
    v_rot[mask_1] = 1 - v[mask_1]

    # 90° rotation
    mask_2 = rotation == 2
    u_rot[mask_2] = 1 - u[mask_2]
    theta[mask_2] = -theta[mask_2]

    # 270° rotation
    mask_3 = rotation == 3
    v_rot[mask_3] = 1 - v[mask_3]
    theta[mask_3] = -theta[mask_3]

    # Gumbel copula log-likelihood following C implementation
    log_u = np.log(u_rot)
    log_v = np.log(v_rot)

    t1 = (-log_u) ** theta + (-log_v) ** theta

    f = (
        -(t1 ** (1.0 / theta))
        + (2.0 / theta - 2.0) * np.log(np.maximum(t1, UMIN))
        + (theta - 1.0) * np.log(np.maximum(np.abs(log_u * log_v), UMIN))
        - np.log(np.maximum(u_rot * v_rot, UMIN))
        + np.log1p(np.maximum((theta - 1.0) * t1 ** (-1.0 / theta), -1 + UMIN))
    )

    # Handle numerical limits
    XINFMAX = 700.0  # Approximate maximum for exp
    mask_high = f > XINFMAX
    mask_low = f < np.log(np.finfo(float).tiny)

    f[mask_high] = np.log(XINFMAX)
    f[mask_low] = np.log(np.finfo(float).tiny)

    f = np.where(f == 0, 1e-2, f)
    return f.squeeze()


def _derivative_1st(y, theta, family_code=401):
    """
    First derivative of the Gumbel copula log-likelihood with respect to theta.
    """

    theta = np.asarray(theta).copy()  # <- prevents in-place mutation of caller's array
    sign = np.ones_like(theta)

    y = y.copy()

    u = np.clip(y[:, 0], 1e-12, 1 - 1e-12).reshape(-1, 1)
    v = np.clip(y[:, 1], 1e-12, 1 - 1e-12).reshape(-1, 1)

    rotation = get_effective_rotation(theta, family_code)

    u_rot, v_rot = u.copy(), v.copy()

    # 180° rotation (survival)
    mask_1 = rotation == 1
    u_rot[mask_1] = 1 - u[mask_1]
    v_rot[mask_1] = 1 - v[mask_1]
    sign[mask_1] = 1.0

    mask_2 = rotation == 2
    u_rot[mask_2] = 1 - u[mask_2]
    theta[mask_2] = -theta[mask_2]
    sign[mask_2] = -1.0

    mask_3 = rotation == 3
    v_rot[mask_3] = 1 - v[mask_3]
    theta[mask_3] = -theta[mask_3]
    sign[mask_3] = -1.0

    t1 = np.log(u_rot)
    t2 = np.power(-t1, theta)
    t3 = np.log(v_rot)
    t4 = np.power(-t3, theta)
    t5 = t2 + t4
    t6 = 1.0 / theta
    t7 = np.power(t5, t6)
    t8 = theta * theta
    t10 = np.log(t5)
    t11 = (1.0 / t8) * t10
    t12 = np.log(-t1)
    t14 = np.log(-t3)
    t16 = t2 * t12 + t4 * t14
    t18 = 1.0 / t5
    t20 = -t11 + t6 * t16 * t18
    t22 = np.exp(-t7)
    t23 = -1.0 + t6
    t24 = np.power(t5, 2.0 * t23)
    t25 = t22 * t24
    t27 = t1 * t3
    t28 = theta - 1.0
    t29 = np.power(t27, t28)
    t30 = np.power(t5, -t6)
    t31 = t28 * t30
    t32 = 1.0 + t31
    t34 = 1.0 / u_rot
    t35 = 1.0 / v_rot
    t36 = t34 * t35
    t37 = t29 * t32 * t36
    t45 = t25 * t29
    t46 = np.log(t27)

    # Create mask for valid calculations
    mask = (t5 > 0) & (t27 > 0) & (t32 != 0)

    # Initialize derivative array
    deriv = np.zeros_like(theta)

    # Calculate derivative only for valid entries
    deriv[mask] = (
        (
            -t7[mask] * t20[mask] * t25[mask] * t37[mask]
            + t25[mask]
            * (-2.0 * t11[mask] + 2.0 * t23[mask] * t16[mask] * t18[mask])
            * t37[mask]
            + t45[mask] * t46[mask] * t32[mask] * t36[mask]
            + t45[mask] * (t30[mask] - t31[mask] * t20[mask]) * t34[mask] * t35[mask]
        )
        / (t22[mask] * t24[mask] * t29[mask] * t32[mask])
        * u_rot[mask]
        * v_rot[mask]
    )
    deriv *= sign
    return deriv.squeeze()


def _derivative_2nd(y, theta, family_code=401):
    """
    Second derivative of the Gumbel copula log-likelihood with respect to theta.
    """
    theta = np.asarray(theta).copy()  # <- prevents in-place mutation of caller's array
    y = np.asarray(y).copy()

    u = np.clip(y[:, 0], 1e-12, 1 - 1e-12).reshape(-1, 1)
    v = np.clip(y[:, 1], 1e-12, 1 - 1e-12).reshape(-1, 1)

    rotation = get_effective_rotation(theta, family_code)
    u_rot, v_rot = u.copy(), v.copy()

    # 180° rotation (survival)
    mask_1 = rotation == 1
    u_rot[mask_1] = 1 - u_rot[mask_1]
    v_rot[mask_1] = 1 - v_rot[mask_1]

    # 90° rotation
    mask_2 = rotation == 2
    v_rot[mask_2] = 1 - v_rot[mask_2]
    theta[mask_2] = -theta[mask_2]

    # 270° rotation
<<<<<<< HEAD
    mask_3 = (rotation == 3)
    u_rot[mask_3] = 1 - u_rot[mask_3]
=======
    mask_3 = rotation == 3
    v_rot[mask_3] = 1 - v_rot[mask_3]
>>>>>>> 079ee716
    theta[mask_3] = -theta[mask_3]

    t3 = np.log(np.maximum(u_rot, 1e-12))
    t4 = np.power(-t3, 1.0 * theta)
    t5 = np.log(np.maximum(v_rot, 1e-12))
    t6 = np.power(-t5, 1.0 * theta)
    t7 = t4 + t6
    t8 = 1 / theta
    t9 = np.power(np.maximum(t7, 1e-12), 1.0 * t8)
    t10 = theta * theta
    t11 = 1 / t10
    t12 = np.log(np.maximum(t7, 1e-12))
    t13 = t11 * t12
    t14 = np.log(np.maximum(-t3, 1e-12))
    t16 = np.log(np.maximum(-t5, 1e-12))
    t18 = t4 * t14 + t6 * t16
    t20 = 1 / np.maximum(t7, 1e-12)
    t22 = -t13 + t8 * t18 * t20
    t23 = t22 * t22
    t25 = np.exp(-t9)
    t27 = t25 / u_rot
    t29 = 1 / v_rot
    t30 = -1.0 + t8
    t31 = np.power(np.maximum(t7, 1e-12), 2.0 * t30)
    t32 = t29 * t31
    t33 = t3 * t5
    t34 = theta - 1.0
    t35 = np.power(np.maximum(np.abs(t33), 1e-12), 1.0 * t34)
    t36 = np.power(np.maximum(t7, 1e-12), -1.0 * t8)
    t37 = t34 * t36
    t38 = 1.0 + t37
    t39 = t35 * t38
    t40 = t32 * t39
    t44 = 1 / t10 / theta * t12
    t47 = t11 * t18 * t20
    t49 = t14 * t14
    t51 = t16 * t16
    t53 = t4 * t49 + t6 * t51
    t56 = t18 * t18
    t58 = t7 * t7
    t59 = 1 / np.maximum(t58, 1e-12)
    t61 = 2.0 * t44 - 2.0 * t47 + t8 * t53 * t20 - t8 * t56 * t59
    t65 = t9 * t9
    t70 = t9 * t22 * t27
    t74 = -2.0 * t13 + 2.0 * t30 * t18 * t20
    t75 = t74 * t35
    t80 = np.log(np.maximum(np.abs(t33), 1e-12))
    t87 = t36 - t37 * t22
    t88 = t35 * t87
    t17 = t27 * t29
    t15 = t74 * t74
    t2 = t31 * t35
    t1 = t80 * t80

    deriv = (
        -t9 * t23 * t27 * t40
        - t9 * t61 * t27 * t40
        + t65 * t23 * t27 * t40
        - 2.0 * t70 * t32 * t75 * t38
        - 2.0 * t70 * t32 * t35 * t80 * t38
        - 2.0 * t70 * t32 * t88
        + t17 * t31 * t15 * t39
        + t17
        * t31
        * (4.0 * t44 - 4.0 * t47 + 2.0 * t30 * t53 * t20 - 2.0 * t30 * t56 * t59)
        * t39
        + 2.0 * t27 * t32 * t75 * t80 * t38
        + 2.0 * t17 * t31 * t74 * t88
        + t17 * t2 * t1 * t38
        + 2.0 * t17 * t2 * t80 * t87
        + t17 * t2 * (-2.0 * t36 * t22 + t37 * t23 - t37 * t61)
    )

    return deriv.squeeze()<|MERGE_RESOLUTION|>--- conflicted
+++ resolved
@@ -176,23 +176,12 @@
         UMIN = 1e-12
         UMAX = 1 - 1e-12
 
-<<<<<<< HEAD
         theta = np.asarray(theta).copy()      # <- prevents in-place mutation of caller's array
-=======
-        theta = np.asarray(
-            theta
-        ).copy()  # <- prevents in-place mutation of caller's array
-
->>>>>>> 079ee716
         u = np.clip(u, UMIN, UMAX).reshape(-1, 1)
         v = np.clip(v, UMIN, UMAX).reshape(-1, 1)
 
         # Get rotations for all samples
         rotation = get_effective_rotation(theta, family_code)
-<<<<<<< HEAD
-=======
-
->>>>>>> 079ee716
         # Apply rotation transformations vectorized
         u_rot, v_rot = u.copy(), v.copy()
 
@@ -201,7 +190,6 @@
         u_rot[mask_1] = 1 - u[mask_1]
         v_rot[mask_1] = 1 - v[mask_1]
 
-<<<<<<< HEAD
         if un == 1:
               # 90° rotation
             mask_2 = rotation == 2
@@ -222,17 +210,6 @@
             mask_3 = (rotation == 3)
             u_rot[mask_3] = 1 - u[mask_3]
             theta[mask_3] = -theta[mask_3]
-=======
-        # 90° rotation
-        mask_2 = rotation == 2
-        v_rot[mask_2] = 1 - v[mask_2]
-        theta[mask_2] = -theta[mask_2]
-
-        # 270° rotation
-        mask_3 = rotation == 3
-        v_rot[mask_3] = 1 - v[mask_3]
-        theta[mask_3] = -theta[mask_3]
->>>>>>> 079ee716
 
         log_u = np.log(u_rot)
         log_v = np.log(v_rot)
@@ -254,11 +231,7 @@
         return h.squeeze()
 
     def hinv(
-<<<<<<< HEAD
         self, u: np.ndarray, v: np.ndarray, theta: np.ndarray, un: int, family_code: int
-=======
-        self, u: np.ndarray, v: np.ndarray, theta: np.ndarray, un: int
->>>>>>> 079ee716
     ) -> np.ndarray:
         """
         Inverse conditional distribution function h^(-1)(u|v) for the bivariate Gumbel copula.
@@ -314,7 +287,6 @@
             v_rot[mask_2] = 1 - v[mask_2]
             theta[mask_2] = -theta[mask_2]
 
-<<<<<<< HEAD
             # 270° rotation
             mask_3 = (rotation == 3)
             u_rot[mask_3] = 1 - u[mask_3]
@@ -417,35 +389,6 @@
     out = np.exp(-z2)
 
     return out.squeeze()
-=======
-        hinv = np.empty(M)
-
-        for m in range(M):
-            theta_m = theta[0][m] if hasattr(theta[0], "__len__") else theta[0]
-
-            def h_minus_u(x):
-                # Calculate h-function and subtract target u
-                return (
-                    self.hfunc(
-                        np.array([u[m]]), np.array([v[m]]), np.array([[theta_m]]), 0
-                    )[0]
-                    - u[m]
-                )
-
-            try:
-                # Solve h(x|v) = u for x
-                hinv[m] = brentq(h_minus_u, 1e-12, 1 - 1e-12)
-            except:
-                hinv[m] = u[m]  # Fallback
-
-        # Clip output for numerical stability
-        hinv = np.clip(hinv, UMIN, UMAX)
-        return hinv
-
-    def get_regularization_size(self, dim: int) -> int:
-        return dim
-
->>>>>>> 079ee716
 
 ##########################################################
 ### Functions for the derivatives and log-likelihood ####
@@ -654,13 +597,8 @@
     theta[mask_2] = -theta[mask_2]
 
     # 270° rotation
-<<<<<<< HEAD
     mask_3 = (rotation == 3)
     u_rot[mask_3] = 1 - u_rot[mask_3]
-=======
-    mask_3 = rotation == 3
-    v_rot[mask_3] = 1 - v_rot[mask_3]
->>>>>>> 079ee716
     theta[mask_3] = -theta[mask_3]
 
     t3 = np.log(np.maximum(u_rot, 1e-12))
