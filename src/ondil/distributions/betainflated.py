--- conflicted
+++ resolved
@@ -7,9 +7,7 @@
 from ..base import Distribution, LinkFunction
 from ..links import Logit, Log
 
-
-<<<<<<< HEAD
-class DistributionBetaInflated(Distribution):
+class BetaInflated(Distribution):
     """The Beta Inflated Distribution for GAMLSS.
     
     The distribution function is defined as in GAMLSS as:
@@ -35,10 +33,6 @@
 
     This distribution corresponds to the BEINF() distribution in GAMLSS.
     """
-=======
-class BetaInflated(Distribution):
-    """The Beta inflated Distribution for GAMLSS."""
->>>>>>> d53aa0ce
 
     corresponding_gamlss: str = "BEINF"
 
