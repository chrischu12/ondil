--- conflicted
+++ resolved
@@ -25,24 +25,14 @@
         self,
         link: LinkFunction = Log(),
         param_link: LinkFunction = KendallsTauToParameterClayton(),
-<<<<<<< HEAD
-        family_code: int = 301
-=======
         family_code: int = 301,
->>>>>>> 34c2a2d4
     ):
         super().__init__(
             links={0: link},
             param_links={0: param_link},
-<<<<<<< HEAD
-            rotation=0,  # Default rotation, overridden by family_code logic
-        )
-        self.family_code = family_code  # gamCopula family code (301, 302, 303, 304)
-=======
             rotation=0
         )
         self.family_code = family_code
->>>>>>> 34c2a2d4
         self.is_multivariate = True
         self._adr_lower_diag = {0: False}
         self._regularization_allowed = {0: False}
@@ -53,47 +43,6 @@
     def fitted_elements(dim: int):
         return {0: int(dim * (dim - 1) // 2)}
 
-    def get_effective_rotation(self, theta_value):
-        """
-        Get the effective rotation based on family code and parameter sign.
-        This mimics the gamCopula logic from getFams() and bicoppd1d2().
-        
-        Args:
-            theta_value: The copula parameter value
-            
-        Returns:
-            int: The effective rotation (0, 1, 2, 3)
-        """
-        # Map gamCopula family codes to VineCopula rotations
-        # Based on getFams() function from utilsFamilies.R
-        if self.family_code == 301:
-            # Double Clayton type I (standard and rotated 90 degrees)
-            if theta_value > 0:
-                return 0  # Standard Clayton (3)
-            else:
-                return 2  # 90° rotation (23)
-        elif self.family_code == 302:
-            # Double Clayton type II (standard and rotated 270 degrees)
-            if theta_value > 0:
-                return 0  # Standard Clayton (3)
-            else:
-                return 3  # 270° rotation (33)
-        elif self.family_code == 303:
-            # Double Clayton type III (survival and rotated 90 degrees)
-            if theta_value > 0:
-                return 1  # 180° rotation (13) - survival
-            else:
-                return 2  # 90° rotation (23)
-        elif self.family_code == 304:
-            # Double Clayton type IV (survival and rotated 270 degrees)
-            if theta_value > 0:
-                return 1  # 180° rotation (13) - survival
-            else:
-                return 3  # 270° rotation (33)
-        else:
-            # Default to 301 behavior if invalid family code
-            return 0 if theta_value > 0 else 2
-
     @property
     def param_structure(self):
         return self._param_structure
@@ -104,20 +53,8 @@
         return theta
 
     def theta_to_params(self, theta):
-<<<<<<< HEAD
-        if isinstance(theta, dict):
-            theta = theta[0]
-        theta_array = np.asarray(theta)
-        # For gamCopula family codes, we need to preserve the sign for rotation selection
-        # Only clip the absolute value to prevent extreme values
-        sign = np.sign(theta_array)
-        abs_theta = np.abs(theta_array)
-        abs_theta_clipped = np.clip(abs_theta, 1e-6, 200)  # Match R bounds
-        return sign * abs_theta_clipped
-=======
         chol = theta[0]
         return chol
->>>>>>> 34c2a2d4
 
     def theta_to_scipy_params(self, theta: np.ndarray) -> dict:
         return {"theta": theta}
@@ -150,37 +87,23 @@
         return {"theta": theta}
 
     def logpdf(self, y, theta):
-<<<<<<< HEAD
-        theta = self.theta_to_params(theta)
-        result = _clayton_logpdf(y, theta, self.family_code)
-        return result.reshape(-1)
-=======
         theta_logpdf = self.theta_to_params(theta)
         result = _log_likelihood(y, theta_logpdf, self.family_code)
         return result
->>>>>>> 34c2a2d4
     
     def pdf(self, y, theta):
         return np.exp(self.logpdf(y, theta))
 
     def dl1_dp1(self, y, theta, param=0):
         theta = self.theta_to_params(theta)
-<<<<<<< HEAD
-        return _clayton_derivative_1st(y, theta, self.family_code)
-=======
         return _derivative_1st(y, theta, self.family_code)
->>>>>>> 34c2a2d4
 
     def dl2_dp2(self, y, theta, param=0, clip=False):
         """
         Second derivative with proper chain rule matching gamBiCopFit.R
         """
         theta = self.theta_to_params(theta)
-<<<<<<< HEAD
-        return _clayton_derivative_2nd(y, theta, self.family_code)
-=======
         return _derivative_2nd(y, theta, self.family_code)
->>>>>>> 34c2a2d4
         
     def element_score(self, y, theta, param=0, k=0):
         return self.element_dl1_dp1(y, theta, param, k)
@@ -191,29 +114,13 @@
     def element_dl1_dp1(self, y, theta, param=0, k=0, clip=False):
     # Apply proper chain rule like dl1_dp1
         theta_params = self.theta_to_params(theta)
-<<<<<<< HEAD
-        raw_d1 = _clayton_derivative_1st(y, theta_params, self.family_code)
-        
-        # Apply link derivative
-        # eta = self.links[param].link(theta_params)
-        # dpar_deta = self.links[param].link_derivative(eta)
-        
-        return raw_d1 
-=======
         deriv = _derivative_1st(y, chol = theta_params, family_code=self.family_code)
         return deriv 
->>>>>>> 34c2a2d4
 
     def element_dl2_dp2(self, y, theta, param=0, k=0, clip=False):
         theta_params = self.theta_to_params(theta)
-<<<<<<< HEAD
-        
-        raw_d2 = _clayton_derivative_2nd(y, theta_params, self.family_code)
-        return raw_d2
-=======
         deriv = _derivative_2nd(y, theta = theta_params, family_code=self.family_code)
         return deriv
->>>>>>> 34c2a2d4
 
     def dl2_dpp(self, y, theta, param=0):
         raise NotImplementedError("Not implemented for Clayton copula.")
@@ -359,105 +266,6 @@
 # Helper functions for the log-likelihood and derivatives #
 ##########################################################
 
-<<<<<<< HEAD
-def _get_effective_rotation(theta_value, family_code):
-    """
-    Get the effective rotation based on family code and parameter sign.
-    This mimics the gamCopula logic from getFams() and bicoppd1d2().
-    """
-    # Map gamCopula family codes to VineCopula rotations
-    # Based on getFams() function from utilsFamilies.R
-    if family_code == 301:
-        # Double Clayton type I (standard and rotated 90 degrees)
-        return 0 if theta_value > 0 else 2  # Standard (3) or 90° (23)
-    elif family_code == 302:
-        # Double Clayton type II (standard and rotated 270 degrees)
-        return 0 if theta_value > 0 else 3  # Standard (3) or 270° (33)
-    elif family_code == 303:
-        # Double Clayton type III (survival and rotated 90 degrees)
-        return 1 if theta_value > 0 else 2  # 180° (13) or 90° (23)
-    elif family_code == 304:
-        # Double Clayton type IV (survival and rotated 270 degrees)
-        return 1 if theta_value > 0 else 3  # 180° (13) or 270° (33)
-    else:
-        # Default to 301 behavior if invalid family code
-        return 0 if theta_value > 0 else 2
-
-def _clayton_logpdf(y, theta, family_code=301):
-    """
-    Clayton copula log-PDF with proper rotation handling.
-    The likelihood uses the correct rotated copula for the given parameter.
-    """
-    u = np.clip(y[:, 0], 1e-12, 1 - 1e-12)
-    v = np.clip(y[:, 1], 1e-12, 1 - 1e-12)
-    
-    if np.isscalar(theta):
-        # Get the effective rotation for this theta and family
-        rotation = _get_effective_rotation(theta, family_code)
-        
-        # Apply rotation transformations to data
-        u_rot, v_rot = u, v
-        if rotation == 1:  # 180° rotation (survival)
-            u_rot = 1 - u
-            v_rot = 1 - v
-        elif rotation == 2:  # 90° rotation
-            u_rot = 1 - u
-            # v_rot stays the same
-        elif rotation == 3:  # 270° rotation
-            # u_rot stays the same
-            v_rot = 1 - v
-        
-        # Use absolute value of theta for the copula calculation
-        theta_abs = np.maximum(np.abs(theta), 1e-6)
-        
-        t5 = u_rot ** (-theta_abs)
-        t6 = v_rot ** (-theta_abs)
-        t7 = t5 + t6 - 1.0
-        t7 = np.maximum(t7, 1e-12)
-        logpdf = (
-            np.log(theta_abs + 1)
-            - (theta_abs + 1) * (np.log(u_rot) + np.log(v_rot))
-            - (2.0 + 1.0 / theta_abs) * np.log(t7)
-        )
-        logpdf = np.where(np.isfinite(logpdf), logpdf, np.log(1e-16))
-        return np.full(len(y), logpdf)
-    else:
-        # Handle array case
-        M = len(theta)
-        logpdf = np.zeros(M)
-        for i in range(M):
-            theta_i = theta[i]
-            rotation = _get_effective_rotation(theta_i, family_code)
-            
-            # Apply rotation transformations to data
-            u_rot, v_rot = u[i], v[i]
-            if rotation == 1:  # 180° rotation (survival)
-                u_rot = 1 - u[i]
-                v_rot = 1 - v[i]
-            elif rotation == 2:  # 90° rotation
-                u_rot = 1 - u[i]
-                # v_rot stays the same
-            elif rotation == 3:  # 270° rotation
-                # u_rot stays the same
-                v_rot = 1 - v[i]
-            
-            theta_abs_i = np.maximum(np.abs(theta_i), 1e-6)
-            t5 = u_rot ** (-theta_abs_i)
-            t6 = v_rot ** (-theta_abs_i)
-            t7 = t5 + t6 - 1.0
-            t7 = np.maximum(t7, 1e-12)
-            logpdf[i] = (
-                np.log(theta_abs_i + 1)
-                - (theta_abs_i + 1) * (np.log(u_rot) + np.log(v_rot))
-                - (2.0 + 1.0 / theta_abs_i) * np.log(t7)
-            )
-            if not np.isfinite(logpdf[i]):
-                logpdf[i] = np.log(1e-16)
-        
-        return logpdf
-
-def _clayton_derivative_1st(y, theta, family_code=301):
-=======
 def get_effective_rotation(theta_values: np.ndarray, family_code: int) -> np.ndarray:
     """
     Vectorized version of get_effective_rotation().
@@ -535,15 +343,14 @@
 
 
 def _derivative_1st(y, chol, family_code):
->>>>>>> 34c2a2d4
     """
     Computes the first derivative of the bivariate Clayton copula log-likelihood
-    with respect to theta, supporting automatic rotation selection via family_code.
+    with respect to theta, supporting rotations via copula_code.
 
     Args:
         y (np.ndarray): Input data of shape (M, 2)
         theta (np.ndarray or float): Copula parameter(s), shape (M,) or scalar
-        family_code (int): gamCopula family code (301, 302, 303, 304) for automatic rotation
+        copula_code (int): Copula family code (3=Clayton, 13/23/33=rotated)
 
     Returns:
         np.ndarray: First derivative, shape (M,)
@@ -551,31 +358,7 @@
     chol = np.asarray(chol).copy()      # <- prevents in-place mutation of caller's array
     sign = np.ones_like(chol)
 
-<<<<<<< HEAD
-    for m in range(M):
-        th = theta[m] if hasattr(theta, "__len__") else theta
-        
-        # Get effective rotation based on family code and parameter sign
-        rotation = _get_effective_rotation(th, family_code)
-        
-        # Handle rotations - use absolute value for calculations
-        if rotation == 0:  # Standard Clayton
-            uu, vv, tth = u[m], v[m], abs(th)
-            sign = 1.0 if th >= 0 else -1.0
-        elif rotation == 1:  # 180° rotated Clayton (survival)
-            uu, vv, tth = 1 - u[m], 1 - v[m], abs(th)
-            sign = 1.0 if th >= 0 else -1.0
-        elif rotation == 2:  # 90° rotated Clayton
-            uu, vv, tth = 1 - u[m], v[m], abs(th)
-            sign = -1.0 if th >= 0 else 1.0
-        elif rotation == 3:  # 270° rotated Clayton
-            uu, vv, tth = u[m], 1 - v[m], abs(th)
-            sign = -1.0 if th >= 0 else 1.0
-        else:
-            raise NotImplementedError("Copula family not implemented.")
-=======
     y = y.copy()
->>>>>>> 34c2a2d4
 
     u = np.clip(y[:, 0], 1e-12, 1 - 1e-12).reshape(-1, 1)
     v = np.clip(y[:, 1], 1e-12, 1 - 1e-12).reshape(-1, 1)
@@ -614,9 +397,6 @@
 
     return deriv.squeeze()
 
-<<<<<<< HEAD
-def _clayton_derivative_2nd(y, theta, family_code=301):
-=======
 def _derivative_2nd(y, theta, family_code):
     """
     Second derivative of Clayton copula PDF w.r.t. parameter theta.
@@ -773,15 +553,14 @@
 
 
 def _derivative_2nd_old(y, theta, family_code):
->>>>>>> 34c2a2d4
     """
     Second derivative of Clayton copula PDF w.r.t. parameter theta.
-    Based on diff2PDF_mod from VineCopula C code with automatic rotation selection.
+    Based on diff2PDF_mod from VineCopula C code.
     
     Args:
         y: array of shape (n, 2) - copula data [u, v]
         theta: array of shape (n,) or scalar - copula parameters
-        family_code: gamCopula family code (301, 302, 303, 304) for automatic rotation
+        copula: array of shape (n,) or scalar - copula family codes
     
     Returns:
         np.ndarray: second derivative values for each observation
@@ -812,39 +591,6 @@
         theta_i = theta[i]  # Now this will work since theta is always an array
         rotation = get_effective_rotation(theta_i, family_code)
         
-<<<<<<< HEAD
-        # Get effective rotation based on family code and parameter sign
-        rotation = _get_effective_rotation(theta_i, family_code)
-        
-        # Handle rotation transformations (following diff2PDF_mod structure)
-        if rotation == 2:  # 90° rotated copulas
-            negv = 1 - v_i
-            u_transformed = u_i
-            v_transformed = negv
-            theta_transformed = abs(theta_i)  # Use absolute value
-        elif rotation == 3:  # 270° rotated copulas
-            negu = 1 - u_i
-            u_transformed = negu
-            v_transformed = v_i
-            theta_transformed = abs(theta_i)  # Use absolute value
-        elif rotation == 1:  # 180° rotated copulas (survival)
-            negv = 1 - v_i
-            negu = 1 - u_i
-            u_transformed = negu
-            v_transformed = negv
-            theta_transformed = abs(theta_i)  # Use absolute value
-        else:  # Standard copulas (including 3 = Clayton)
-            u_transformed = u_i
-            v_transformed = v_i
-            theta_transformed = abs(theta_i)  # Use absolute value
-        
-        # Clip transformed values for numerical stability
-        u_transformed = np.clip(u_transformed, UMIN, UMAX)
-        v_transformed = np.clip(v_transformed, UMIN, UMAX)
-        
-        # Following the exact C code structure from diff2PDF function
-        theta_val = theta_transformed  # Rename to avoid confusion with theta array
-=======
         if rotation == 0:  # Standard Clayton
             uu, vv = u[i], v[i]
             th = theta_i
@@ -859,7 +605,6 @@
             th = -theta_i
         else:
             raise NotImplementedError("Copula family not implemented.")
->>>>>>> 34c2a2d4
         
      
         # Basic terms (matching C variable names)
