<<<<<<< HEAD
from typing import Optional, Tuple

=======
from typing import Tuple
>>>>>>> d53aa0ce
import numpy as np
import scipy.stats as st

from ..base import Distribution, LinkFunction, ScipyMixin
<<<<<<< HEAD
from ..link import IdentityLink, LogLink
from ..types import ParameterShapes
=======
from ..links import Log
>>>>>>> d53aa0ce


class Exponential(ScipyMixin, Distribution):
    """
    The Exponential distribution parameterized by the mean (mu).

    PDF:
    f(y | mu) = (1 / mu) * exp(-y / mu), for y > 0, mu > 0

    This corresponds to EXP() in GAMLSS where:
    - mu > 0
    - y > 0

    """

    corresponding_gamlss: str = "EXP"
    parameter_names = {0: "mu"}
    parameter_support = {0: (np.nextafter(0, 1), np.inf)}
    distribution_support = (np.nextafter(0, 1), np.inf)
    scipy_dist = st.expon
    scipy_names = {"mu": "scale"}
    parameter_shape = {
        0: ParameterShapes.SCALAR,
        1: ParameterShapes.SCALAR,
    }

    def __init__(self, mu_link: LinkFunction = Log()) -> None:
        assert isinstance(mu_link, LinkFunction), "mu_link must be a LinkFunction"
        super().__init__(links={0: mu_link})

    def theta_to_scipy_params(self, theta: np.ndarray) -> dict:
        (mu,) = self.theta_to_params(theta)
        return {"scale": mu}

    def dl1_dp1(self, y: np.ndarray, theta: np.ndarray, param: int = 0) -> np.ndarray:
        self._validate_dln_dpn_inputs(y, theta, param)
        (mu,) = self.theta_to_params(theta)
        return (y - mu) / mu**2

    def dl2_dp2(self, y: np.ndarray, theta: np.ndarray, param: int = 0) -> np.ndarray:
        self._validate_dln_dpn_inputs(y, theta, param)
        (mu,) = self.theta_to_params(theta)
        return -1 / mu**2

    def dl2_dpp(
        self, y: np.ndarray, theta: np.ndarray, params: Tuple[int, int] = (0, 0)
    ) -> np.ndarray:
        self._validate_dl2_dpp_inputs(y, theta, params)
        return np.zeros_like(y)

    def initial_values(self, y: np.ndarray) -> np.ndarray:
        return np.full((y.shape[0], 1), np.mean(y))<|MERGE_RESOLUTION|>--- conflicted
+++ resolved
@@ -1,19 +1,10 @@
-<<<<<<< HEAD
-from typing import Optional, Tuple
+from typing import Tuple
 
-=======
-from typing import Tuple
->>>>>>> d53aa0ce
 import numpy as np
 import scipy.stats as st
 
 from ..base import Distribution, LinkFunction, ScipyMixin
-<<<<<<< HEAD
-from ..link import IdentityLink, LogLink
-from ..types import ParameterShapes
-=======
 from ..links import Log
->>>>>>> d53aa0ce
 
 
 class Exponential(ScipyMixin, Distribution):
