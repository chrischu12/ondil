--- conflicted
+++ resolved
@@ -31,11 +31,8 @@
     DistributionNormal,
     DistributionNormalMeanVariance,
     DistributionT,
-<<<<<<< HEAD
     DistributionReverseGumbel,
-=======
     DistributionInverseGamma,
->>>>>>> ab24f4ae
 )
 from .error import OutOfSupportError
 from .estimators import OnlineGamlss, OnlineLasso, OnlineLinearModel
