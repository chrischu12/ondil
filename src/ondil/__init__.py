--- conflicted
+++ resolved
@@ -28,15 +28,8 @@
     DistributionNormal,
     DistributionNormalMeanVariance,
     DistributionT,
-<<<<<<< HEAD
-=======
-    DistributionLogNormalMedian,
-    DistributionLogNormal,
-    DistributionLogistic,
     DistributionBeta,
     DistributionExponential,
-
->>>>>>> 2811d027
 )
 
 from .error import OutOfSupportError
