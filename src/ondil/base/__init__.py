--- conflicted
+++ resolved
@@ -1,9 +1,5 @@
-<<<<<<< HEAD
+from .display import DiagnosticDisplay
 from .distribution import Distribution, MultivariateDistributionMixin, ScipyMixin, CopulaMixin, MarginalCopulaMixin
-=======
-from .display import DiagnosticDisplay
-from .distribution import Distribution, MultivariateDistributionMixin, ScipyMixin
->>>>>>> c4915ce6
 from .estimation_method import EstimationMethod
 from .estimator import Estimator, OndilEstimatorMixin
 from .link import LinkFunction
@@ -15,10 +11,7 @@
     "EstimationMethod",
     "OndilEstimatorMixin",
     "MultivariateDistributionMixin",
-<<<<<<< HEAD
     "CopulaMixin",
     "MarginalCopulaMixin",
-=======
     "DiagnosticDisplay",
->>>>>>> c4915ce6
 ]