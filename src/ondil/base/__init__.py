--- conflicted
+++ resolved
@@ -1,7 +1,4 @@
 from .display import DiagnosticDisplay
-<<<<<<< HEAD
-from .distribution import Distribution, MultivariateDistributionMixin, ScipyMixin, CopulaMixin, MarginalCopulaMixin
-=======
 from .distribution import (
     BivariateCopulaMixin,
     CopulaMixin,
@@ -9,7 +6,6 @@
     MultivariateDistributionMixin,
     ScipyMixin,
 )
->>>>>>> 244e454f
 from .estimation_method import EstimationMethod
 from .estimator import Estimator, OndilEstimatorMixin
 from .link import LinkFunction
@@ -22,10 +18,6 @@
     "OndilEstimatorMixin",
     "MultivariateDistributionMixin",
     "CopulaMixin",
-<<<<<<< HEAD
-    "MarginalCopulaMixin",
-=======
     "BivariateCopulaMixin",
->>>>>>> 244e454f
     "DiagnosticDisplay",
 ]