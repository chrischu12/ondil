<<<<<<< HEAD
=======
from unittest.mock import patch

import numpy as np
>>>>>>> 1d88d7b1
import pytest
from sklearn.utils._tags import get_tags
from sklearn.utils.estimator_checks import check_estimator

<<<<<<< HEAD
import ondil
import ondil.estimators
=======
from ondil.estimators import (
    MultivariateOnlineDistributionalRegressionPath,
    OnlineDistributionalRegression,
    OnlineLasso,
    OnlineLinearModel,
)
from ondil.scaler import OnlineScaler
>>>>>>> 1d88d7b1

EXPECTED_FAILED_CHECKS = {
    "check_sample_weight_equivalence_on_dense_data": "Insufficient data points to validate this check in the original scikit-learn implementation.",
}

# https://scikit-learn.org/stable/modules/generated/sklearn.utils.estimator_checks.check_estimator.html#sklearn.utils.estimator_checks.check_estimator


@pytest.mark.parametrize("scale_inputs", [False, True])
@pytest.mark.parametrize("fit_intercept", [False, True])
@pytest.mark.parametrize("method", ["ols", "lasso", "elasticnet"])
@pytest.mark.parametrize("ic", ["aic", "bic", "hqc", "max"])
def test_sklearn_compliance_linear_model(scale_inputs, fit_intercept, method, ic):
    estimator = OnlineLinearModel(
        fit_intercept=fit_intercept,
        scale_inputs=scale_inputs,
        method=method,
        ic=ic,
    )
    check_estimator(
        estimator, on_fail="raise", expected_failed_checks=EXPECTED_FAILED_CHECKS
    )


@pytest.mark.parametrize("scale_inputs", [False, True])
@pytest.mark.parametrize("fit_intercept", [False, True])
@pytest.mark.parametrize("ic", ["aic", "bic", "hqc", "max"])
@pytest.mark.parametrize("lambda_n", [50, 100])
@pytest.mark.parametrize("lambda_eps", [1e-4, 1e-2])
def test_sklearn_compliance_lasso_model(
    scale_inputs: bool,
    fit_intercept: bool,
    ic: str,
    lambda_n: int,
    lambda_eps: float,
):
    estimator = OnlineLasso(
        fit_intercept=fit_intercept,
        scale_inputs=scale_inputs,
        ic=ic,
        lambda_n=lambda_n,
        lambda_eps=lambda_eps,
    )
    check_estimator(
        estimator, on_fail="raise", expected_failed_checks=EXPECTED_FAILED_CHECKS
    )


@pytest.mark.parametrize("scale_inputs", [False, True])
@pytest.mark.parametrize("method", ["ols", "lasso", "elasticnet"])
@pytest.mark.parametrize("ic", ["aic", "bic", "hqc", "max"])
def test_sklearn_compliance_online_gamlss(scale_inputs, method, ic):
    estimator = OnlineDistributionalRegression(
        scale_inputs=scale_inputs,
        method=method,
        ic=ic,
    )
    check_estimator(
        estimator, on_fail="raise", expected_failed_checks=EXPECTED_FAILED_CHECKS
    )


def test_sklearn_compliance_scaler():
    estimator = OnlineScaler()
    check_estimator(
        estimator,
        on_fail="raise",
    )


# Monkey patching _enforce_estimator_tags_y to handle multivariate y
# This is necessary because the original implementation does not handle
# multivariate outputs correctly, leading to issues in the estimator checks.
# since sklearn thinks that y is always 1-D and it is sufficient to
# have a (n, 1) shape for y, while ondil assumes that y is at least bivariate
# in the sense of having at least (n, 2) shape.

# https://github.com/scikit-learn/scikit-learn/blob/da08f3d99194565caaa2b6757a3816eef258cd70/sklearn/utils/estimator_checks.py
# this is a helpful git link to understand the monkey patching


def test_sklearn_compliance_multivariate():
    EXPECTED_FAILED_CHECKS_MV = {
        "check_estimators_dtypes": "Weird data generation does not support multivariate properly.",
        "check_fit2d_1feature": "Does not work with my monkey patched version of scikit-learn _enforce_estimator_tags_y.",
    }

    def _enforce_estimator_tags_y(estimator, y):
        # Estimators with a `requires_positive_y` tag only accept strictly positive
        # data
        tags = get_tags(estimator)
        if tags.target_tags.positive_only:
            # Create strictly positive y. The minimal increment above 0 is 1, as
            # y could be of integer dtype.
            y += 1 + abs(y.min())
        if (
            tags.classifier_tags is not None
            and not tags.classifier_tags.multi_class
            and y.size > 0
        ):
            y = np.where(y == y.min(), y, y.min() + 1)
        # Estimators in mono_output_task_error raise ValueError if y is of 1-D
        # Convert into a 2-D y for those estimators.
        if tags.target_tags.multi_output and not tags.target_tags.single_output:
            y = np.vstack((y, np.roll(y, 2))).transpose()
        return y

    with patch(
        "sklearn.utils.estimator_checks._enforce_estimator_tags_y",
        new=_enforce_estimator_tags_y,
    ):
        _ = check_estimator(
            MultivariateOnlineDistributionalRegressionPath(verbose=0),
            on_fail="raise",
            expected_failed_checks=EXPECTED_FAILED_CHECKS_MV,
        )<|MERGE_RESOLUTION|>--- conflicted
+++ resolved
@@ -1,17 +1,10 @@
-<<<<<<< HEAD
-=======
 from unittest.mock import patch
 
 import numpy as np
->>>>>>> 1d88d7b1
 import pytest
 from sklearn.utils._tags import get_tags
 from sklearn.utils.estimator_checks import check_estimator
 
-<<<<<<< HEAD
-import ondil
-import ondil.estimators
-=======
 from ondil.estimators import (
     MultivariateOnlineDistributionalRegressionPath,
     OnlineDistributionalRegression,
@@ -19,7 +12,6 @@
     OnlineLinearModel,
 )
 from ondil.scaler import OnlineScaler
->>>>>>> 1d88d7b1
 
 EXPECTED_FAILED_CHECKS = {
     "check_sample_weight_equivalence_on_dense_data": "Insufficient data points to validate this check in the original scikit-learn implementation.",
